--- conflicted
+++ resolved
@@ -17,7 +17,7 @@
 
 loggers:
   test:
-    to: stdout
+    to: !stdout
 
 endpoints:
   - method: POST
@@ -25,21 +25,12 @@
     headers:
       Accept-Language: en-us
       Content-Type: application/x-www-form-urlencoded
-<<<<<<< HEAD
-    body: !str username=${v:username}&password=${v:password}&grant_type=password&client_id=${v:dev_key}
-=======
-    body: username=${username}&password=${password}&grant_type=password&client_id=${dev_key}&token=abcd-1234-efgh
->>>>>>> b58e703b
+    body: !str username=${v:username}&password=${v:password}&grant_type=password&client_id=${v:dev_key}&token=abcd-1234-efgh
     peak_load: 1hps
     logs:
       test:
         select:
           ts: epoch("ms")
           response: request.body
-<<<<<<< HEAD
-          token: response.body.token
-    on_demand: true
-=======
           token: match(response.body, "token=(?P<token>[a-zA-Z0-9-]+)").token
-    on_demand: true
->>>>>>> b58e703b
+    on_demand: true