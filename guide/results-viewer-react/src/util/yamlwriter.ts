// General Types are used in Content and Header components and in writeyaml file
import { Entry, Page } from "har-format";
import React from "react";

/** Used when an input can be added via multiple methods (the enter key, the click of a button, or the change of a checkbox) */
export type InputEvent = React.ChangeEvent | React.KeyboardEvent<HTMLInputElement> | React.MouseEvent<HTMLButtonElement>;
/** Used as the type of an incoming Har file */
export interface Har {
  log: {
    version: string
    creator: { name: string, version: string },
    entries: Entry[],
    pages: Page[],
  }
}
/** This is the type for all headers added to any anypoints */
export interface HarHeader {
  name: string;
  value: string;
}
export interface PewPewHeader extends HarHeader {
  id: string;
}
/** This is what an endpoint looks like from an incoming Har file */
export interface HarEndpoint {
  id: string;
  url: string;
  type: string;
  headers: HarHeader[];
  method: string;
  selected: string;
}
/** Stores all the information for a certain endpoint */
export interface PewPewAPI {
  id: string;
  url: string;
  headers: PewPewHeader[];
  method: string;
  hitRate: string;
  authorization: null;
}
/** Stores all the information for a certain load pattern */
export interface PewPewLoadPattern {
  id: string;
  from: string;
  to: string;
  over: string;
}
/** Stores all the information for a certain variable */
export interface PewPewVars {
  id: string;
  name: string;
  value: string;
}
/** Stores all the information for a certain provider */
export interface PewPewProvider {
  id: string;
  type: "file" | "response" | "range" | "list",
  name: string;
  file?: string;
  start?: number;
  end?: number | string;
  step?: number | string;
  response?: Record<string, string>;
  list?: ProviderListEntry[];
  repeat?: boolean;
  random?: boolean;
}
/** this is the type for any entry added to a list provider */
export interface ProviderListEntry {
  id: string;
  value: string;
}
/** Stores all the information for a certain logger */
export interface PewPewLogger {
  id: string;
  name: string;
  select: LoggerSelectEntry[];
  where: string;
  to: string;
  limit: number | string;
  pretty: boolean;
  kill: boolean;
}
/** this is the type for any entry added to a logger select list */
export interface LoggerSelectEntry {
  id: string;
  name: string;
  value: string;
}

<<<<<<< HEAD
export const SESSION_ID_DEFAULT = "${e:SESSIONID}";
export const RAMP_TIME_DEFAULT = "${e:RAMP_TIME}";
export const LOAD_TIME_DEFAULT = "${e:LOAD_TIME}";
export const PEAK_LOAD_DEFAULT = "${e:PEAK_LOAD}";

export const DEV_KEY_BETA = "WCQY-7J1Q-GKVV-7DNM-SQ5M-9Q5H-JX3H-CMJK";
export const DEV_KEY_PROD = "Q4JW-NBZX-TWHZ-ZZDJ-LSP9-G15N-NLC8-P1M3";
=======
export const SESSION_ID_DEFAULT = "${SESSIONID}";
export const RAMP_TIME_DEFAULT = "${RAMP_TIME}";
export const LOAD_TIME_DEFAULT = "${LOAD_TIME}";
export const PEAK_LOAD_DEFAULT = "${PEAK_LOAD}";
>>>>>>> 797b95b8
<|MERGE_RESOLUTION|>--- conflicted
+++ resolved
@@ -89,17 +89,7 @@
   value: string;
 }
 
-<<<<<<< HEAD
 export const SESSION_ID_DEFAULT = "${e:SESSIONID}";
 export const RAMP_TIME_DEFAULT = "${e:RAMP_TIME}";
 export const LOAD_TIME_DEFAULT = "${e:LOAD_TIME}";
-export const PEAK_LOAD_DEFAULT = "${e:PEAK_LOAD}";
-
-export const DEV_KEY_BETA = "WCQY-7J1Q-GKVV-7DNM-SQ5M-9Q5H-JX3H-CMJK";
-export const DEV_KEY_PROD = "Q4JW-NBZX-TWHZ-ZZDJ-LSP9-G15N-NLC8-P1M3";
-=======
-export const SESSION_ID_DEFAULT = "${SESSIONID}";
-export const RAMP_TIME_DEFAULT = "${RAMP_TIME}";
-export const LOAD_TIME_DEFAULT = "${LOAD_TIME}";
-export const PEAK_LOAD_DEFAULT = "${PEAK_LOAD}";
->>>>>>> 797b95b8
+export const PEAK_LOAD_DEFAULT = "${e:PEAK_LOAD}";