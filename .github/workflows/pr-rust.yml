on:
  pull_request:
    paths:
      - '**.rs'
      - '**/Cargo.toml'
      - '**/Cargo.lock'

name: Pull Request Rust
jobs:
  test:
    name: Test Suite
    strategy:
      matrix:
        os: [ubuntu-latest, windows-latest, macos-latest]
      fail-fast: false
    runs-on: ${{ matrix.os }}
    steps:
      - uses: actions/checkout@v4
      - run: rustup toolchain install stable --profile minimal --no-self-update
      - run: cargo test --all

  fmt:
    name: Rustfmt
    runs-on: ubuntu-latest
    steps:
      - uses: actions/checkout@v4
      - run: rustup toolchain install stable --profile minimal --no-self-update
      - run: cargo fmt --all -- --check

  clippy:
    name: Clippy
    runs-on: ubuntu-latest
    steps:
      - uses: actions/checkout@v4
      - run: rustup toolchain install stable --profile minimal --no-self-update
      - run: rustup component add clippy
      - run: cargo clippy --all -- -D warnings

  deny:
    name: Cargo Deny
    runs-on: ubuntu-latest
    steps:
      - uses: actions/checkout@v4
      - run: rustup toolchain install stable --profile minimal --no-self-update
      - run: cargo install cargo-deny --locked
      - run: cargo deny check --hide-inclusion-graph license sources advisories

  build:
    name: Build
    strategy:
      matrix:
        include:
          - build: linux
            os: ubuntu-latest
            target: x86_64-unknown-linux-musl
            cross: false
          - build: arm-v7
            os: ubuntu-latest
            target: armv7-unknown-linux-musleabihf
            linker: gcc-arm-linux-gnueabihf
            cross: true
          - build: aarch64
            os: ubuntu-latest
            target: aarch64-unknown-linux-musl
            linker: gcc-aarch64-linux-gnu
            cross: true
          - build: macos-x86
            os: macos-latest
            cross: false
          # https://docs.github.com/en/actions/using-github-hosted-runners/about-larger-runners/about-larger-runners
          # macos-latest-xlarge or macos-13-xlarge are running on arm64 (m1)
          - build: macos-aarch64
            os: macos-latest-xlarge
            cross: false
          - build: windows
            os: windows-latest
            cross: false
    runs-on: ${{ matrix.os }}
    steps:
      - uses: actions/checkout@v4

      - name: Install Linker
        if: matrix.cross
        run: |
          sudo apt update
          sudo apt install ${{ matrix.linker }}

      - run: rustup toolchain install stable --profile minimal --no-self-update
      # TODO: Consider https://github.com/Swatinem/rust-cache for caching of dependencies

      - name: Build for non-Linux # Windows and MacOS
        if: matrix.os != 'ubuntu-latest'
        run: cargo build -q --release

      - run: rustup target add ${{ matrix.target }} --toolchain stable
        if: matrix.cross
      - run: cargo install cross
        if: matrix.cross

      - name: Build with cross # ARM builds
        if: matrix.cross
        run: cross build -q --release --target ${{ matrix.target }}

      - name: Build for Linux
        uses: ./.github/actions/linux-x86_64-musl/
        if: matrix.build == 'linux'
        with:
          args: cargo build -q --release --bin pewpew --target x86_64-unknown-linux-musl

      - name: Build Test Server for Linux
        uses: ./.github/actions/linux-x86_64-musl/
        if: matrix.build == 'linux'
        with:
          args: cargo build -q --release --bin test-server --target x86_64-unknown-linux-musl

      - name: Build Config Updater for Linux
        uses: ./.github/actions/linux-x86_64-musl/
        if: matrix.build == 'linux'
        with:
          args: cargo build -q --release -p pewpew-config-updater --target x86_64-unknown-linux-musl

  wasm-pack:
    name: Wasm Build
    strategy:
      matrix:
<<<<<<< HEAD
        wasm-dirctory: [config-wasm, hdr-histogram-wasm, config-gen]
        node-version: [18.x, 20.x, 22.x]
=======
        wasm-dirctory: [config-wasm, hdr-histogram-wasm]
        node-version: [20.x, 22.x]
>>>>>>> e92c55ce
    runs-on: ubuntu-latest
    env:
      WASM_FILE: ${{ matrix.wasm-dirctory }}_bg.wasm
      wasm-directory: ./lib/${{ matrix.wasm-dirctory }}
      test-directory: ./lib/${{ matrix.wasm-dirctory }}/tests
    steps:
      - uses: actions/checkout@v4
      - run: rustup toolchain install stable --profile minimal --no-self-update

      - name: Create the Web Assembly
        id: wasm_pack
        run: |
          set -x
          # install wasm-pack
          mkdir ~/bin
          PATH=$PATH:~/bin
          curl -sSL https://github.com/rustwasm/wasm-pack/releases/download/v0.12.1/wasm-pack-v0.12.1-x86_64-unknown-linux-musl.tar.gz \
            | tar -xz --strip-components=1 -C ~/bin --no-anchored wasm-pack

          if [ "${{ matrix.wasm-dirctory }}" = "config-gen" ]; then
            echo "Running wasm-pack test"
            wasm-pack test --node

            # The npm tests also need the config-wasm built
            (cd ../config-wasm; wasm-pack build --release -t nodejs --scope fs)
          fi
          wasm-pack build --release -t nodejs --scope fs
        working-directory: ${{env.wasm-directory}}
        shell: bash

      - name: Use Node.js ${{ matrix.node-version }}
        uses: actions/setup-node@v4
        with:
          node-version: ${{ matrix.node-version }}
      - name: Install Dependencies ${{ matrix.node-version }}
        run: npm ci
        working-directory: ${{env.test-directory}}
      - name: Run Acceptance Tests ${{ matrix.node-version }}
        run: npm test
        working-directory: ${{env.test-directory}}<|MERGE_RESOLUTION|>--- conflicted
+++ resolved
@@ -123,13 +123,8 @@
     name: Wasm Build
     strategy:
       matrix:
-<<<<<<< HEAD
         wasm-dirctory: [config-wasm, hdr-histogram-wasm, config-gen]
-        node-version: [18.x, 20.x, 22.x]
-=======
-        wasm-dirctory: [config-wasm, hdr-histogram-wasm]
         node-version: [20.x, 22.x]
->>>>>>> e92c55ce
     runs-on: ubuntu-latest
     env:
       WASM_FILE: ${{ matrix.wasm-dirctory }}_bg.wasm
