--- conflicted
+++ resolved
@@ -2,13 +2,6 @@
 import { NextFunction, Request, Response, Router } from "express";
 import express from "express";
 import { getHostname } from "./util/util.js";
-<<<<<<< HEAD
-
-const listObjects = s3.listObjects;
-const setS3AccessCallback = s3.setAccessCallback;
-const setSqsAccessCallback = sqs.setAccessCallback;
-=======
->>>>>>> fa39e0c1
 
 // Export these for testing
 export const S3_ALLOWED_LAST_ACCESS_MS: number = parseInt(process.env.S3_ALLOWED_LAST_ACCESS_MS || "0", 10) || 90000;
