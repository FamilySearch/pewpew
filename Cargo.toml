--- conflicted
+++ resolved
@@ -35,15 +35,9 @@
 http.workspace = true
 hyper = { workspace = true, features = ["client", "http1", "http2"] }
 hyper-tls = "0.6"
-<<<<<<< HEAD
 hyper-util = { workspace = true, features = ["tokio", "client", "http1", "http2"] }
 http-body-util.workspace = true
 itertools.workspace = true
-=======
-hyper-util = { version = "0.1", features = ["tokio", "client", "http1", "http2"] }
-http-body-util = "0.1"
-itertools = "0.14"
->>>>>>> e92c55ce
 mod_interval = { path = "./lib/mod_interval" }
 native-tls = "0.2"
 once_cell.workspace = true
@@ -56,11 +50,7 @@
 thiserror.workspace = true
 tokio.workspace = true
 tokio-stream = { version = "0.1", features = ["sync", "time"] }
-<<<<<<< HEAD
 url.workspace = true
-=======
-url = "2.5.2" # 2.5.4 has a Unicode 3.0 license
->>>>>>> e92c55ce
 yansi = "1"
 zip_all.workspace = true
 # https://github.com/softprops/json-env-logger/issues/6
@@ -124,7 +114,7 @@
 http-body-util = "0.1"
 hyper = "1"
 hyper-util = "0.1"
-itertools = "0.13"
+itertools = "0.14"
 js-sys = "0.3.64"
 log = "0.4"
 once_cell = "1.17.1"
@@ -135,7 +125,7 @@
 serde_yaml = "0.9.25"
 thiserror = "1.0.40"
 tokio = "1"
-url = "2"
+url = "2.5.2" # 2.5.4 has a Unicode 3.0 license
 zip_all = { path = "./lib/zip_all" }
 # Not a direct dependency but get random as of 0.2.2 throws an error on "unsupported targets"
 # https://docs.rs/getrandom/0.2.2/getrandom/#unsupported-targets
