# Run this file with the test-server, then specify the PORT as a parameter to this try or run script.
# This file also requires a PASSWORD environment variable. Any value will work and the the password will be scrubbed from the logs.

# This version will initially fill the provider and will re-use them. Alternative to `send: block`

vars:
  port: ${e:PORT}
  username: test-user
  password: ${e:PASSWORD}
  token_prepend: "test_token_"

load_pattern:
  - !linear
      from: 100%
      to: 100%
      over: 15s

providers:
  session_counter: !range
  session:
    !response
      auto_return: if_not_full # as long as there's room in the provider, put them back in
  a: !range
  b: !response
  c: !response
  d: !response

loggers:
  test:
<<<<<<< HEAD
    to: !stderr
=======
    to: stdout
>>>>>>> b58e703b

endpoints:
  - method: POST
    url: http://localhost:${v:port}
    declare:
      # Create a token that concatonates `token_prepend` and the `session_counter` padded with zeros to min length of 6
      new_token: !x '${v:token_prepend}${x:start_pad(${p:session_counter}, 6, "0")}'
    body: !str '{"username": "${v:username}","password":"${v:password}","token":"${p:new_token}"}'
    # peak_load: 1hps
    provides:
      session:
        query:
          select: response.body.token
          for_each:
            - repeat(200) # Put 200 copies on the session provider
          where: response.status == 200 # but only if the response status is 200. Errors ignored
        send: block
    logs:
      test:
        select:
          ts: epoch("ms")
          response: replace(_v.password, request.body, "******") # remove the password from the log
          token: response.body.token
    on_demand: true # only run when we need a session

  - method: POST
    url: http://localhost:${v:port}?b
    headers:
      Authorization: Bearer ${p:session}
    body: !str '{"b": ${p:a}}'
    peak_load: 1hps
    logs:
      test:
        select:
<<<<<<< HEAD
          a: 'response.body.a'
=======
          a: a
          b: response.body.b
          session: session
>>>>>>> b58e703b

  - method: POST
    url: http://localhost:${v:port}?c
    headers:
      Authorization: Bearer ${p:session}
    body: !str '{"c": ${p:a}}'
    peak_load: 1hps
    logs:
      test:
        select:
<<<<<<< HEAD
          a: 'response.body.a'
=======
          a: a
          c: response.body.c
          session: session
>>>>>>> b58e703b
<|MERGE_RESOLUTION|>--- conflicted
+++ resolved
@@ -27,11 +27,7 @@
 
 loggers:
   test:
-<<<<<<< HEAD
-    to: !stderr
-=======
-    to: stdout
->>>>>>> b58e703b
+    to: !stdout
 
 endpoints:
   - method: POST
@@ -66,13 +62,9 @@
     logs:
       test:
         select:
-<<<<<<< HEAD
-          a: 'response.body.a'
-=======
           a: a
-          b: response.body.b
+          b: 'response.body.b'
           session: session
->>>>>>> b58e703b
 
   - method: POST
     url: http://localhost:${v:port}?c
@@ -83,10 +75,6 @@
     logs:
       test:
         select:
-<<<<<<< HEAD
-          a: 'response.body.a'
-=======
           a: a
-          c: response.body.c
-          session: session
->>>>>>> b58e703b
+          c: 'response.body.c'
+          session: session