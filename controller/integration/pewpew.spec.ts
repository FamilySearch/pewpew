import { AuthPermission, AuthPermissions, ErrorResponse, PewPewVersionsResponse, TestManagerError } from "../types";
import type { File, Files } from "formidable";
import { LogLevel, PpaasS3File, log, logger } from "@fs/ppaas-common";
import { PEWPEW_BINARY_FOLDER, ParsedForm, createFormidableFile, unzipFile } from "../pages/api/util/util";
import { VERSION_TAG_NAME, deletePewPew, getCurrentPewPewLatestVersion, getPewPewVersionsInS3, getPewpew, postPewPew } from "../pages/api/util/pewpew";
import { expect } from "chai";
import { latestPewPewVersion } from "../pages/api/util/clientutil";
import path from "path";
import semver from "semver";
import { waitForSecrets } from "../pages/api/util/secrets";

logger.config.LogFileName = "ppaas-controller";

const UNIT_TEST_FOLDER = process.env.UNIT_TEST_FOLDER || "test";
const PEWPEW_LEGACY_FILEPATH = path.join(UNIT_TEST_FOLDER, "pewpew.zip");
const PEWPEW_SCRIPTING_FILEPATH = path.join(UNIT_TEST_FOLDER, "scripting/pewpew.zip");

const authAdmin: AuthPermissions = {
  authPermission: AuthPermission.Admin,
  token: "admin1"
};

let sharedPewPewVersions: string[] | undefined;
let uploadedPewPewVersion: string | undefined; // Used for delete
let currentPewPewLatestVersion: string | undefined;

describe("PewPew Util Integration", () => {
  let filesLegacyPewpew: Files = {};
  let filesScriptingPewpew: Files = {};

  before(async () => {
    // Legacy Pewpew binary
    const legacyPewpewZipFile: File = createFormidableFile(
      path.basename(PEWPEW_LEGACY_FILEPATH),
      PEWPEW_LEGACY_FILEPATH,
      "unittest",
      1,
      null
    );
    try {
      const filename: string = legacyPewpewZipFile.originalFilename!;
      const unzippedFiles: File[] = await unzipFile(legacyPewpewZipFile);
      log("unzipped " + filename, LogLevel.DEBUG, unzippedFiles);
      filesLegacyPewpew = {
        additionalFiles: unzippedFiles as any as File
      };
      log("legacy files " + filename, LogLevel.DEBUG, filesLegacyPewpew);
    } catch (error) {
      log("Error unzipping " + legacyPewpewZipFile.originalFilename, LogLevel.ERROR, error);
      throw error;
    }

    // Scripting Pewpew binary
    const scriptingPewpewZipFile: File = createFormidableFile(
      path.basename(PEWPEW_SCRIPTING_FILEPATH),
      PEWPEW_SCRIPTING_FILEPATH,
      "unittest",
      1,
      null
    );
    try {
      const filename: string = scriptingPewpewZipFile.originalFilename!;
      const unzippedFiles: File[] = await unzipFile(scriptingPewpewZipFile);
      log("unzipped " + filename, LogLevel.DEBUG, unzippedFiles);
      filesScriptingPewpew = {
        additionalFiles: unzippedFiles as any as File
      };
      log("scripting files " + filename, LogLevel.DEBUG, filesScriptingPewpew);
    } catch (error) {
      log("Error unzipping " + scriptingPewpewZipFile.originalFilename, LogLevel.ERROR, error);
      throw error;
    }

    await waitForSecrets();
  });

  describe("getPewPewVersionsInS3", () => {
    it("getPewPewVersionsInS3() should return array with elements", (done: Mocha.Done) => {
      getPewPewVersionsInS3().then((result: string[]) => {
        log("getPewPewVersionsInS3()", LogLevel.DEBUG, result);
        expect(result).to.not.equal(undefined);
        expect(Array.isArray(result), JSON.stringify(result)).to.equal(true);
        expect(result.length).to.be.greaterThan(0);
        for (const version of result) {
          if (version !== latestPewPewVersion) {
            log(`semver.valid(${version}) = ${semver.valid(version)}`, LogLevel.DEBUG);
            expect(semver.valid(version), `semver.valid(${version})`).to.not.equal(null);
          }
        }
        if (!sharedPewPewVersions) {
          sharedPewPewVersions = result;
        }
        done();
      }).catch((error) => done(error));
    });
  });

  describe("postPewPew", () => {
    it("postPewPew legacy should respond 200 OK", (done: Mocha.Done) => {
      const parsedForm: ParsedForm = {
        fields: {},
        files: filesLegacyPewpew
      };
      log("postPewPew parsedForm", LogLevel.DEBUG, parsedForm);
      postPewPew(parsedForm, authAdmin).then(async (res: ErrorResponse) => {
        log("postPewPew res", LogLevel.DEBUG, res);
        expect(res.status, JSON.stringify(res.json)).to.equal(200);
        const body: TestManagerError = res.json;
        log("body: " + JSON.stringify(body), LogLevel.DEBUG, body);
        expect(body).to.not.equal(undefined);
        expect(body.message).to.not.equal(undefined);
        expect(body.message).to.include("PewPew uploaded, version");
        expect(body.message).to.not.include("as latest");
        const match: RegExpMatchArray | null = body.message.match(/PewPew uploaded, version: (\d+\.\d+\.\d+(-[a-zA-Z0-9]+)?)/);
        log(`pewpew match: ${match}`, LogLevel.DEBUG, match);
        expect(match, "pewpew match").to.not.equal(null);
        expect(match!.length, "pewpew match.length").to.be.greaterThan(1);
        const version: string = match![1];
        // If this runs before the other acceptance tests populate the shared pewpew versions
        uploadedPewPewVersion = version;
        if (!sharedPewPewVersions) {
          sharedPewPewVersions = [version];
        } else if (!sharedPewPewVersions.includes(version)) {
          sharedPewPewVersions.push(version);
        }
        log("sharedPewPewVersions: " + sharedPewPewVersions, LogLevel.DEBUG);
        try {
          const pewpewFiles = await PpaasS3File.getAllFilesInS3({
            s3Folder: `${PEWPEW_BINARY_FOLDER}/${version}`,
            localDirectory: process.env.TEMP || "/tmp"
          });
          expect(pewpewFiles).to.not.equal(undefined);
          expect(pewpewFiles.length).to.be.greaterThan(0);
          const pewpewFile = pewpewFiles.find( (file) => file.filename === "pewpew");
          expect(pewpewFile).to.not.equal(undefined);
          expect(pewpewFile?.tags).to.not.equal(undefined);
          expect(pewpewFile?.tags?.get(VERSION_TAG_NAME)).to.equal(version);
        } catch (error) {
          log("postPewPew error while checking latest tag: ", LogLevel.ERROR, error);
          throw error;
        }
        done();
      }).catch((error) => {
        log("postPewPew error", LogLevel.ERROR, error);
        done(error);
      });
    });

    it("postPewPew as latest should respond 200 OK", (done: Mocha.Done) => {
      const parsedForm: ParsedForm = {
        fields: {
          latest: "true"
        },
        files: filesLegacyPewpew
      };
      log("postPewPew parsedForm", LogLevel.DEBUG, parsedForm);
      postPewPew(parsedForm, authAdmin).then(async (res: ErrorResponse) => {
        log("postPewPew res", LogLevel.DEBUG, res);
        expect(res.status, JSON.stringify(res.json)).to.equal(200);
        const body: TestManagerError = res.json;
        log("body: " + JSON.stringify(body), LogLevel.DEBUG, body);
        expect(body).to.not.equal(undefined);
        expect(body.message).to.not.equal(undefined);
        expect(body.message).to.include("PewPew uploaded, version");
        expect(body.message).to.include("as latest");
        const match: RegExpMatchArray | null = body.message.match(/PewPew uploaded, version: (\d+\.\d+\.\d+)/);
        log(`pewpew match: ${match}`, LogLevel.DEBUG, match);
        expect(match, "pewpew match").to.not.equal(null);
        expect(match!.length, "pewpew match.length").to.be.greaterThan(1);
        const version: string = match![1];
<<<<<<< HEAD
        // If this runs before the other acceptance tests populate the shared pewpew versions
        if (!sharedPewPewVersions) {
          sharedPewPewVersions = [latestPewPewVersion];
        } else if (!sharedPewPewVersions.includes(latestPewPewVersion)) {
          sharedPewPewVersions.push(latestPewPewVersion);
        }
        log("sharedPewPewVersions: " + sharedPewPewVersions, LogLevel.DEBUG);
        try {
          const pewpewFiles = await PpaasS3File.getAllFilesInS3({
            s3Folder: `${PEWPEW_BINARY_FOLDER}/${latestPewPewVersion}`,
            localDirectory: process.env.TEMP || "/tmp"
          });
          expect(pewpewFiles).to.not.equal(undefined);
          expect(pewpewFiles.length).to.be.greaterThan(0);
          const pewpewFile = pewpewFiles.find( (file) => file.filename === "pewpew");
          expect(pewpewFile).to.not.equal(undefined);
          expect(pewpewFile?.tags).to.not.equal(undefined);
          expect(pewpewFile?.tags?.get(VERSION_TAG_NAME)).to.equal(version);
        } catch (error) {
          log("postPewPew error while checking latest tag: ", LogLevel.ERROR, error);
          throw error;
        }
        currentPewPewLatestVersion = version;
        done();
      }).catch((error) => {
        log("postPewPew error", LogLevel.ERROR, error);
        done(error);
      });
    });

    it("postPewPew scripting should respond 200 OK", (done: Mocha.Done) => {
      const parsedForm: ParsedForm = {
        fields: {},
        files: filesScriptingPewpew
      };
      log("postPewPew parsedForm", LogLevel.DEBUG, parsedForm);
      postPewPew(parsedForm, authAdmin).then((res: ErrorResponse) => {
        log("postPewPew res", LogLevel.DEBUG, res);
        expect(res.status, JSON.stringify(res.json)).to.equal(200);
        const body: TestManagerError = res.json;
        log("body: " + JSON.stringify(body), LogLevel.DEBUG, body);
        expect(body).to.not.equal(undefined);
        expect(body.message).to.not.equal(undefined);
        expect(body.message).to.include("PewPew uploaded, version");
        expect(body.message).to.not.include("as latest");
        const match: RegExpMatchArray | null = body.message.match(/PewPew uploaded, version: (\d+\.\d+\.\d+(-[a-zA-Z0-9]+)?)/);
        log(`pewpew match: ${match}`, LogLevel.DEBUG, match);
        expect(match, "pewpew match").to.not.equal(null);
        expect(match!.length, "pewpew match.length").to.be.greaterThan(1);
        const version: string = match![1];
=======
>>>>>>> a8bee2df
        // If this runs before the other acceptance tests populate the shared pewpew versions
        if (!sharedPewPewVersions) {
          sharedPewPewVersions = [latestPewPewVersion];
        } else if (!sharedPewPewVersions.includes(latestPewPewVersion)) {
          sharedPewPewVersions.push(latestPewPewVersion);
        }
        log("sharedPewPewVersions: " + sharedPewPewVersions, LogLevel.DEBUG);
        try {
          const pewpewFiles = await PpaasS3File.getAllFilesInS3({
            s3Folder: `${PEWPEW_BINARY_FOLDER}/${latestPewPewVersion}`,
            localDirectory: process.env.TEMP || "/tmp"
          });
          expect(pewpewFiles).to.not.equal(undefined);
          expect(pewpewFiles.length).to.be.greaterThan(0);
          const pewpewFile = pewpewFiles.find( (file) => file.filename === "pewpew");
          expect(pewpewFile).to.not.equal(undefined);
          expect(pewpewFile?.tags).to.not.equal(undefined);
          expect(pewpewFile?.tags?.get(VERSION_TAG_NAME)).to.equal(version);
        } catch (error) {
          log("postPewPew error while checking latest tag: ", LogLevel.ERROR, error);
          throw error;
        }
        currentPewPewLatestVersion = version;
        done();
      }).catch((error) => {
        log("postPewPew error", LogLevel.ERROR, error);
        done(error);
      });
    });
  });

  describe("getPewpew", () => {
    before(async () => {
      try {
        const pewpewFiles = await PpaasS3File.getAllFilesInS3({
          s3Folder: `${PEWPEW_BINARY_FOLDER}/${latestPewPewVersion}`,
          localDirectory: process.env.TEMP || "/tmp"
        });
        expect(pewpewFiles).to.not.equal(undefined);
        const pewpewFile = pewpewFiles.find( (file) => file.filename === "pewpew");
        expect(pewpewFile).to.not.equal(undefined);
      } catch (error) {
        log("getCurrentPewPewLatest Version failed: ", LogLevel.ERROR, error);
        throw error;
      }
    });
    it("getPewpew should respond 200 OK", (done: Mocha.Done) => {
      expect(sharedPewPewVersions, "sharedPewPewVersions").to.not.equal(undefined);
      getPewpew().then((res: ErrorResponse | PewPewVersionsResponse) => {
        expect(res.status, JSON.stringify(res.json)).to.equal(200);
        const pewpewVersions: TestManagerError | string[] = res.json;
        log("pewpewVersions: " + pewpewVersions, LogLevel.DEBUG, pewpewVersions);
        expect(pewpewVersions).to.not.equal(undefined);
        expect(Array.isArray(pewpewVersions)).to.equal(true);
        if (Array.isArray(pewpewVersions)) {
          expect(pewpewVersions.length).to.be.greaterThan(0);
          sharedPewPewVersions = pewpewVersions;
        }
        done();
      }).catch((error) => done(error));
    });

    it("getCurrentPewPewLatestVersion", async () => {
      expect(currentPewPewLatestVersion, "currentPewPewLatestVersion").to.not.equal(undefined);
      const result = await getCurrentPewPewLatestVersion();
      expect(result, "result").to.equal(currentPewPewLatestVersion);
    });
  });

  describe("deletePewPew", () => {
    const uploadLegacyPewpew = async () => {
      try {
        const parsedForm: ParsedForm = {
          fields: {},
          files: filesLegacyPewpew
        };
        log("postPewPew parsedForm", LogLevel.DEBUG, parsedForm);
        const res: ErrorResponse = await postPewPew(parsedForm, authAdmin);
        log("postPewPew res", LogLevel.DEBUG, res);
        expect(res.status, JSON.stringify(res.json)).to.equal(200);
        const body: TestManagerError = res.json;
        log("body: " + JSON.stringify(body), LogLevel.DEBUG, body);
        expect(body).to.not.equal(undefined);
        expect(body.message).to.not.equal(undefined);
        expect(body.message).to.include("PewPew uploaded, version");
        expect(body.message).to.not.include("as latest");
        const match: RegExpMatchArray | null = body.message.match(/PewPew uploaded, version: (\d+\.\d+\.\d+(-[a-zA-Z0-9]+)?)/);
        log(`pewpew match: ${match}`, LogLevel.DEBUG, match);
        expect(match, "pewpew match").to.not.equal(null);
        expect(match!.length, "pewpew match.length").to.be.greaterThan(1);
        const version: string = match![1];
        uploadedPewPewVersion = version;
        log("uploadedPewPewVersion: " + uploadedPewPewVersion, LogLevel.DEBUG);
        const s3Versions: string[] = await getPewPewVersionsInS3();
        expect(s3Versions).to.not.equal(undefined);
        expect(Array.isArray(s3Versions), JSON.stringify(s3Versions)).to.equal(true);
        expect(s3Versions.length).to.be.greaterThan(0);
        sharedPewPewVersions = s3Versions;
        expect(s3Versions).to.include(version);
      } catch (error) {
        log("deletePewPew uploadLegacyPewpew error", LogLevel.ERROR, error);
        throw error;
      }
    };

    beforeEach(async () => {
      if (uploadedPewPewVersion) {
        return;
      }
      await uploadLegacyPewpew();
    });

    after(async () => {
      await uploadLegacyPewpew();
    });

    it("deletePewPew should respond 200 OK", (done: Mocha.Done) => {
      expect(uploadedPewPewVersion).to.not.equal(undefined);
      const query = {
        version: uploadedPewPewVersion!
      };
      // It's been deleted, reset it
      uploadedPewPewVersion = undefined;
      sharedPewPewVersions = undefined;
      log("deletePewPew query", LogLevel.DEBUG, query);
      deletePewPew(query, authAdmin).then((res: ErrorResponse) => {
        log("deletePewPew res", LogLevel.DEBUG, res);
        expect(res.status, JSON.stringify(res.json)).to.equal(200);
        const body: TestManagerError = res.json;
        log("body: " + JSON.stringify(body), LogLevel.DEBUG, body);
        expect(body).to.not.equal(undefined);
        expect(body.message).to.not.equal(undefined);
        expect(body.message).to.include("PewPew deleted, version: " + query.version);
        getPewPewVersionsInS3().then((s3Versions: string[]) => {
          expect(s3Versions).to.not.equal(undefined);
          expect(Array.isArray(s3Versions), JSON.stringify(s3Versions)).to.equal(true);
          expect(s3Versions.length).to.be.greaterThan(0);
          sharedPewPewVersions = s3Versions;
          expect(s3Versions).to.not.include(query.version);
          done();
        }).catch((error) => {
          log("getPewPewVersionsInS3 error", LogLevel.ERROR, error);
          done(error);
        });
      }).catch((error) => {
        log("deletePewPew error", LogLevel.ERROR, error);
        done(error);
      });
    });
  });
});<|MERGE_RESOLUTION|>--- conflicted
+++ resolved
@@ -168,7 +168,6 @@
         expect(match, "pewpew match").to.not.equal(null);
         expect(match!.length, "pewpew match.length").to.be.greaterThan(1);
         const version: string = match![1];
-<<<<<<< HEAD
         // If this runs before the other acceptance tests populate the shared pewpew versions
         if (!sharedPewPewVersions) {
           sharedPewPewVersions = [latestPewPewVersion];
@@ -205,7 +204,7 @@
         files: filesScriptingPewpew
       };
       log("postPewPew parsedForm", LogLevel.DEBUG, parsedForm);
-      postPewPew(parsedForm, authAdmin).then((res: ErrorResponse) => {
+      postPewPew(parsedForm, authAdmin).then(async (res: ErrorResponse) => {
         log("postPewPew res", LogLevel.DEBUG, res);
         expect(res.status, JSON.stringify(res.json)).to.equal(200);
         const body: TestManagerError = res.json;
@@ -219,23 +218,21 @@
         expect(match, "pewpew match").to.not.equal(null);
         expect(match!.length, "pewpew match.length").to.be.greaterThan(1);
         const version: string = match![1];
-=======
->>>>>>> a8bee2df
         // If this runs before the other acceptance tests populate the shared pewpew versions
         if (!sharedPewPewVersions) {
-          sharedPewPewVersions = [latestPewPewVersion];
-        } else if (!sharedPewPewVersions.includes(latestPewPewVersion)) {
-          sharedPewPewVersions.push(latestPewPewVersion);
+          sharedPewPewVersions = [version];
+        } else if (!sharedPewPewVersions.includes(version)) {
+          sharedPewPewVersions.push(version);
         }
         log("sharedPewPewVersions: " + sharedPewPewVersions, LogLevel.DEBUG);
         try {
           const pewpewFiles = await PpaasS3File.getAllFilesInS3({
-            s3Folder: `${PEWPEW_BINARY_FOLDER}/${latestPewPewVersion}`,
+            s3Folder: `${PEWPEW_BINARY_FOLDER}/${version}`,
             localDirectory: process.env.TEMP || "/tmp"
           });
           expect(pewpewFiles).to.not.equal(undefined);
           expect(pewpewFiles.length).to.be.greaterThan(0);
-          const pewpewFile = pewpewFiles.find( (file) => file.filename === "pewpew");
+          const pewpewFile = pewpewFiles.find( (file) => file.filename === "pewpew" && file.s3Folder.endsWith(version));
           expect(pewpewFile).to.not.equal(undefined);
           expect(pewpewFile?.tags).to.not.equal(undefined);
           expect(pewpewFile?.tags?.get(VERSION_TAG_NAME)).to.equal(version);
@@ -243,7 +240,6 @@
           log("postPewPew error while checking latest tag: ", LogLevel.ERROR, error);
           throw error;
         }
-        currentPewPewLatestVersion = version;
         done();
       }).catch((error) => {
         log("postPewPew error", LogLevel.ERROR, error);
