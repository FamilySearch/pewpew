--- conflicted
+++ resolved
@@ -86,13 +86,8 @@
     log("getLoggerSelectEntryByName", LogLevel.DEBUG, { name, loggerEntry });
     return loggerEntry;
   } else {
-<<<<<<< HEAD
-    log("Unknown LoggerSelectEntry name " + name, LogLevel.ERROR);
-    throw new Error("Unknown LoggerSelectEntry name " + name);
-=======
     log("Unknown LoggerSelectEntry name " + loggerName, LogLevel.ERROR);
-    throw new Error ("Unknown LoggerSelectEntry name " + loggerName);
->>>>>>> 898b2343
+    throw new Error("Unknown LoggerSelectEntry name " + loggerName);
   }
 };
 
@@ -342,13 +337,12 @@
   };
 
   return (
-<<<<<<< HEAD
     <Modal ref={ref} title="Select Loggers" closeText="Close" onClose={onClose}>
-      {loggerOptions.map((header, index: number) => {
-        const stateVariable = header.type === request ? state.defaultRequest : header.type === response ? state.defaultResponse : state.defaultTiming;
-        const itemType = header.type === request ? state.request : header.type === response ? state.response : state.timing;
+      {loggerOptions.map((header, optionsIndex: number) => {
+        const stateVariable = header.type === REQUEST ? state.defaultRequest : header.type === RESPONSE ? state.defaultResponse : state.defaultTiming;
+        const itemType = header.type === REQUEST ? state.request : header.type === RESPONSE ? state.response : state.timing;
         return (
-          <ColumnBlockDiv key={index}>
+          <ColumnBlockDiv key={optionsIndex}>
             <LabelHeader>
               {header.type}
               <input
@@ -360,9 +354,9 @@
                 checked={stateVariable}
               />
             </LabelHeader>
-            {header.returnTypeArray.map((item, index: number) => {
+            {header.returnTypeArray.map((item, returnTypeIndex: number) => {
               return (
-                <LabelBody key={index}>
+                <LabelBody key={returnTypeIndex}>
                   {item.display}&nbsp;&nbsp;&nbsp;&nbsp;
                   <input
                     key={item.name}
@@ -388,66 +382,10 @@
         <input style={{ width: "170px" }} name={data.id} onChange={handleChangeName} value={state.name} />&nbsp;&nbsp;
         <Label>Value:</Label>
         <input style={{ width: "170px" }} name={data.id} onChange={handleChangeValue} value={state.value} onKeyPress={onKeyUp} />&nbsp;&nbsp;
-        <button id={loggerType} name={data.id} onClick={addInputUser} >
+        <button id={LOGGER_SELECT} name={data.id} onClick={addInputUser} >
           Add
         </button>
       </Span>
-=======
-    <Modal
-      ref={ref}
-      title="Select Loggers"
-      closeText="Close"
-      onClose={onClose}
-      >
-        {loggerOptions.map((header, optionsIndex: number) => {
-          const stateVariable = header.type === REQUEST ? state.defaultRequest : header.type === RESPONSE ? state.defaultResponse : state.defaultTiming;
-          const itemType = header.type === REQUEST ? state.request : header.type === RESPONSE ? state.response : state.timing;
-          return (
-            <ColumnBlockDiv key={optionsIndex}>
-              <LabelHeader>
-                {header.type}
-                <input
-                  key={header.stateVariable}
-                  style={{marginLeft: "auto"}}
-                  type="checkbox"
-                  id={data.id}
-                  onChange={(event) => headerClick(header.type, event.target.checked)}
-                  checked={stateVariable}
-                />
-              </LabelHeader>
-              {header.returnTypeArray.map((item, returnTypeIndex: number) => {
-              return (
-                  <LabelBody key={returnTypeIndex}>
-                    {item.display}&nbsp;&nbsp;&nbsp;&nbsp;
-                    <input
-                      key={item.name}
-                      style={{marginLeft: "auto"}}
-                      type="checkbox"
-                      id={data.name}
-                      name={item.name}
-                      value={item.value}
-                      onChange={(event) => listClick(header.type, item.name as LoggerName, item.value, (event.target as HTMLInputElement).checked)}
-                      checked={(itemType as any)[item.name]}
-                    />
-                  </LabelBody>
-                );
-              })}
-            </ColumnBlockDiv>
-            );
-          })}
-        <TextDiv>
-          Add any other items you want to be logged:
-        </TextDiv>
-        <Span>
-            <Label>Name:</Label>
-            <input style={{width: "170px"}} name={data.id} onChange={handleChangeName} value={state.name}/>&nbsp;&nbsp;
-            <Label>Value:</Label>
-            <input style={{width: "170px"}} name={data.id} onChange={handleChangeValue} value={state.value} onKeyPress={onKeyUp}/>&nbsp;&nbsp;
-            <button id={LOGGER_SELECT} name={data.id} onClick={addInputUser} >
-                Add
-            </button>
-        </Span>
->>>>>>> 898b2343
       <table>
         <tbody>
           {data.select.map((item: LoggerSelectEntry, index: number) => {
