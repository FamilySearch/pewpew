--- conflicted
+++ resolved
@@ -19,11 +19,7 @@
 
 loggers:
   test:
-<<<<<<< HEAD
-    to: !stderr
-=======
-    to: stdout
->>>>>>> b58e703b
+    to: !stdout
 
 endpoints:
   - method: POST
