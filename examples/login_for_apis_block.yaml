# Run this file with the test-server, then specify the PORT as a parameter to this try or run script.
# This file also requires a PASSWORD environment variable. Any value will work and the the password will be scrubbed from the logs.

# This version will initially fill the provider and will then block once we have enough to use. Alternative to `on_demand`

vars:
  port: ${e:PORT}
  username: test-user
  password: ${e:PASSWORD}
  token_prepend: "test_token_"

load_pattern:
  - !linear
      from: 100%
      to: 100%
      over: 15s

providers:
  session_counter:
    !range
  session:
    !response
      buffer: 500 # Allow up to 500 in the provider
      auto_return: force # Always put these back in. login will only run when there's room.
  a: !range
  b: !response
  c: !response
  d: !response

loggers:
  test:
<<<<<<< HEAD
    to: !stderr
=======
    to: stdout
>>>>>>> b58e703b

endpoints:
  - method: POST
    url: http://localhost:${v:port}
    declare:
      # Create a token that concatonates `token_prepend` and the `session_counter` padded with zeros to min length of 6
      new_token: !x '${v:token_prepend}${x:start_pad(${p:session_counter}, 6, "0")}'
    body: !str '{"username": "${v:username}","password":"${v:password}","token":"${p:new_token}"}'
    peak_load: 1hps
    provides:
      session:
        query:
          select: response.body.token
          for_each:
            - repeat(200) # Put 200 copies on the session provider
          where: response.status == 200 # but only if the response status is 200. Errors ignored
        send: block # block and only run when there's room in the provider
    logs:
      test:
        select:
          ts: epoch("ms")
          response: replace(_v.password, request.body, "******") # remove the password from the log
          token: response.body.token
    on_demand: true

  - method: POST
    url: 'http://localhost:${v:port}?b'
    headers:
      Authorization: Bearer ${p:session}
    body: !str '{"b": ${p:a}}'
    peak_load: 1hps
    logs:
      test:
        select:
<<<<<<< HEAD
          a: 'response.body.b'
=======
          a: a
          b: response.body.b
          session: session
>>>>>>> b58e703b

  - method: POST
    url: 'http://localhost:${v:port}?c'
    headers:
      Authorization: Bearer ${p:session}
    body: !str '{"c": ${p:a}}'
    peak_load: 1hps
    logs:
      test:
        select:
<<<<<<< HEAD
          a: 'response.body.c'
=======
          a: a
          c: response.body.c
          session: session
>>>>>>> b58e703b
<|MERGE_RESOLUTION|>--- conflicted
+++ resolved
@@ -29,11 +29,7 @@
 
 loggers:
   test:
-<<<<<<< HEAD
-    to: !stderr
-=======
-    to: stdout
->>>>>>> b58e703b
+    to: !stdout
 
 endpoints:
   - method: POST
@@ -68,13 +64,9 @@
     logs:
       test:
         select:
-<<<<<<< HEAD
-          a: 'response.body.b'
-=======
           a: a
-          b: response.body.b
+          b: 'response.body.b'
           session: session
->>>>>>> b58e703b
 
   - method: POST
     url: 'http://localhost:${v:port}?c'
@@ -85,10 +77,6 @@
     logs:
       test:
         select:
-<<<<<<< HEAD
-          a: 'response.body.c'
-=======
           a: a
-          c: response.body.c
-          session: session
->>>>>>> b58e703b
+          c: 'response.body.c'
+          session: session