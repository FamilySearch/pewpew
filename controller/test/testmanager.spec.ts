/* eslint-disable max-classes-per-file */
/* eslint-disable no-prototype-builtins */
import {
  AuthPermission,
  AuthPermissions,
  ErrorResponse,
  StoredTestData
} from "../types";
import {
  CacheLocation,
  CachedTestData,
  MAX_SAVED_TESTS_RECENT,
  TestManager,
  ValidateYamlfileResult,
  convertPPaaSFileToFile,
  getLatestDateTime,
  getRecentTests,
  getRequestedTests,
  getRunningTests,
  getValidateLegacyOnly,
  removeOldest,
  validateYamlfile
} from "../src/testmanager";
import {
  EnvironmentVariables,
  LogLevel,
  MessageType,
  PpaasS3File,
  PpaasTestId,
  PpaasTestStatus,
  TestStatus,
  TestStatusMessage,
  log
} from "@fs/ppaas-common";
import type { File, FileJSON } from "formidable";
<<<<<<< HEAD
import { mockGetObjectTagging, mockS3, resetMockS3 } from "./mock";
import { Test as MochaTest } from "mocha";
import { PpaasEncryptS3File } from "../pages/api/util/ppaasencrypts3file";
=======
import { PpaasEncryptS3File } from "../src/ppaasencrypts3file";
>>>>>>> bd0bfb02
import { TestSchedulerIntegration } from "./testscheduler.spec";
import { VERSION_TAG_NAME } from "../pages/api/util/pewpew";
import { expect } from "chai";
import { latestPewPewVersion } from "../pages/api/util/clientutil";
import path from "path";

const localDirectory: string = path.resolve(process.env.UNIT_TEST_FOLDER || "test");
const BASIC_YAML_FILE: string = "basic.yaml";
const BASIC_YAML_WITH_ENV = "basicwithenv.yaml";
const BASIC_YAML_WITH_FILES = "basicwithfiles.yaml";
const SCRIPTING_YAML_FILE: string = "scripting.yaml";
const SCRIPTING_YAML_WITH_ENV = "scriptingwithenv.yaml";
const SCRIPTING_YAML_WITH_FILES = "scriptingwithfiles.yaml";
const BASIC_TXT_FILE: string = "text.txt";
const BASIC_TXT_FILE2: string = "text2.txt";
const environmentVariables: EnvironmentVariables = {
  SERVICE_URL_AGENT: "127.0.0.1",
  TEST1: "true",
  TEST2: "true",
  NOT_NEEDED: "true",
  ALSO_NOT_NEEDED: "false"
};

function createStoredTestData (name?: string, counter?: number): StoredTestData {
  const ppaasTestId = PpaasTestId.makeTestId("unittest" + (name || "") + (counter !== undefined ? counter : ""));
  const { testId, s3Folder, date } = ppaasTestId;
  const newData: StoredTestData = {
    testId,
    s3Folder,
    status: TestStatus.Unknown,
    startTime: date.getTime()
  };
  return newData;
}

class TestManagerIntegration extends TestManager {
  // Access so we can clear, add, remove, and validate for testing
  public static readonly runningTestsInt: Map<string, StoredTestData> = getRunningTests();
  public static readonly recentTestsInt: Map<string, StoredTestData> = getRecentTests();
  public static readonly requestedTestsInt: Map<string, StoredTestData> = getRequestedTests();
  public static readonly searchedTestsInt: Map<string, StoredTestData> = super.searchedTests;
  public static readonly lastNewTestMapInt: Map<string, Date> = super.lastNewTestMap;

  public static clearAllMaps (): void {
    getRunningTests().clear();
    getRecentTests().clear();
    getRequestedTests().clear();
    this.searchedTests.clear();
    this.lastNewTestMap.clear();
  }

  public static removeFromList (testId: string, cacheLocation: CacheLocation): void {
    return super.removeFromList(testId, cacheLocation);
  }

  public static getFromList (testId: string, updateFromS3: boolean): Promise<CachedTestData | undefined> {
    return super.getFromList(testId, updateFromS3);
  }

  public static addToStoredList (newData: StoredTestData, cacheLocation: CacheLocation): Promise<StoredTestData | undefined> {
    return super.addToStoredList(newData, cacheLocation);
  }

  protected static addToStoredListBypass (newData: StoredTestData, cacheLocation: CacheLocation) {
    const { testId } = newData;
    switch (cacheLocation) {
      case CacheLocation.Running:
        getRunningTests().set(testId, newData);
        break;
      case CacheLocation.Recent:
        getRecentTests().set(testId, newData);
        break;
      case CacheLocation.Requested:
        getRequestedTests().set(testId, newData);
        break;
      case CacheLocation.Searched:
        this.searchedTests.set(testId, newData);
        break;
    }
  }

  public static addCountToList (count: number, cacheLocation: CacheLocation): void {
    for (let i: number = 0; i < count; i++) {
      this.addToStoredListBypass(createStoredTestData(cacheLocation.toString(), i), cacheLocation);
    }
  }
}

class PpaasTestStatusIntegration extends PpaasTestStatus {
  /** Returns an object, false if not found, or true if unchanged  */
  public static getStatusResult: PpaasTestStatus | boolean = false;
  protected static writeStatusOriginal: (() => Promise<string>) | undefined;
  protected static getStatusInternalOriginal: (ppaasTestId: PpaasTestId, lastModified?: Date) => Promise<PpaasTestStatus | boolean>;

  // MOCK: Static to mock the base class to not access s3
  public static mockFunctions () {
    if (PpaasTestStatusIntegration.writeStatusOriginal === undefined) {
      PpaasTestStatusIntegration.writeStatusOriginal = PpaasTestStatus.prototype.writeStatus;
    }
    // eslint-disable-next-line require-await
    PpaasTestStatus.prototype.writeStatus = async () => {
      log("PpaasTestStatus.writeStatus called", LogLevel.DEBUG);
      // eslint-disable-next-line no-console
      console.log("PpaasTestStatus.writeStatus called");
      return "";
    };

    if (PpaasTestStatusIntegration.getStatusInternalOriginal === undefined) {
      PpaasTestStatusIntegration.getStatusInternalOriginal = PpaasTestStatus.getStatusInternal;
    }
    // eslint-disable-next-line require-await
    PpaasTestStatus.getStatusInternal = async (ppaasTestId: PpaasTestId, lastModified?: Date): Promise<PpaasTestStatus | boolean> => {
      log("PpaasTestStatus.getStatusInternal called", LogLevel.DEBUG, { ppaasTestId, lastModified, getStatusResult: this.getStatusResult });
      // eslint-disable-next-line no-console
      console.log("PpaasTestStatus.getStatusInternal called");
      return this.getStatusResult;
    };
  }

  // MOCK: Fix the Mock functions in case we need to run integration too
  public static restoreFunctions () {
    if (PpaasTestStatusIntegration.writeStatusOriginal !== undefined) {
      PpaasTestStatus.prototype.writeStatus = PpaasTestStatusIntegration.writeStatusOriginal;
    }

    if (PpaasTestStatusIntegration.getStatusInternalOriginal !== undefined) {
      PpaasTestStatus.getStatusInternal = PpaasTestStatusIntegration.getStatusInternalOriginal;
    }
  }
}

class PpaasEncryptS3FileIntegration extends PpaasEncryptS3File {
  /** Returns an object, false if not found, or true if unchanged  */
  public static existInS3Result: boolean = false;
  public static downloadResult: PpaasEncryptS3File | undefined;
  protected static uploadOriginal: ((force?: boolean, retry?: boolean) => Promise<void>) | undefined;
  protected static downloadOriginal: (force?: boolean) => Promise<PpaasEncryptS3File>;
  protected static existsInS3StaticOriginal: (s3FilePath: string) => Promise<boolean>;
  protected static existsInS3InstanceOriginal: () => Promise<boolean>;

  // MOCK: Static to mock the base class to not access s3
  public static mockFunctions () {
    if (PpaasEncryptS3FileIntegration.uploadOriginal === undefined) {
      PpaasEncryptS3FileIntegration.uploadOriginal = PpaasEncryptS3File.prototype.upload;
    }
    // eslint-disable-next-line require-await
    PpaasEncryptS3File.prototype.upload = async (_force?: boolean, _retry?: boolean) => {
      log("PpaasEncryptS3File.upload called", LogLevel.DEBUG);
      // eslint-disable-next-line no-console
      console.log("PpaasEncryptS3File.upload called");
    };

    if (PpaasEncryptS3FileIntegration.downloadOriginal === undefined) {
      PpaasEncryptS3FileIntegration.downloadOriginal = PpaasEncryptS3File.prototype.download;
    }
    // eslint-disable-next-line require-await
    PpaasEncryptS3File.prototype.download = async (force?: boolean): Promise<PpaasEncryptS3File> => {
      log("PpaasEncryptS3File.download called", LogLevel.DEBUG, { force, downloadResult: this.downloadResult?.sanitizedCopy() });
      // eslint-disable-next-line no-console
      console.log("PpaasEncryptS3File.download called");
      if (this.downloadResult === undefined) {
        throw new Error("PpaasEncryptS3FileIntegration.downloadResult must be initialized first");
      }
      return this.downloadResult;
    };

    if (PpaasEncryptS3FileIntegration.existsInS3StaticOriginal === undefined) {
      PpaasEncryptS3FileIntegration.existsInS3StaticOriginal = PpaasEncryptS3File.existsInS3;
    }
    // eslint-disable-next-line require-await
    PpaasEncryptS3File.existsInS3 = async (s3FilePath: string): Promise<boolean> => {
      log("PpaasEncryptS3File.existsInS3 called", LogLevel.DEBUG, { s3FilePath, existInS3Result: this.existInS3Result });
      // eslint-disable-next-line no-console
      console.log("PpaasEncryptS3File.existsInS3 called");
      return this.existInS3Result;
    };

    if (PpaasEncryptS3FileIntegration.existsInS3InstanceOriginal === undefined) {
      PpaasEncryptS3FileIntegration.existsInS3InstanceOriginal = PpaasEncryptS3File.prototype.existsInS3;
    }
    // eslint-disable-next-line require-await
    PpaasEncryptS3File.prototype.existsInS3 = async (): Promise<boolean> => {
      log("PpaasEncryptS3File.existsInS3 called", LogLevel.DEBUG, { existInS3Result: this.existInS3Result });
      // eslint-disable-next-line no-console
      console.log("PpaasEncryptS3File.existsInS3 called");
      return this.existInS3Result;
    };
  }

  // MOCK: Fix the Mock functions in case we need to run integration too
  public static restoreFunctions () {
    if (PpaasEncryptS3FileIntegration.uploadOriginal !== undefined) {
      PpaasEncryptS3File.prototype.upload = PpaasEncryptS3FileIntegration.uploadOriginal;
    }

    if (PpaasEncryptS3FileIntegration.downloadOriginal !== undefined) {
      PpaasEncryptS3File.prototype.download = PpaasEncryptS3FileIntegration.downloadOriginal;
    }

    if (PpaasEncryptS3FileIntegration.existsInS3StaticOriginal !== undefined) {
      PpaasEncryptS3File.existsInS3 = PpaasEncryptS3FileIntegration.existsInS3StaticOriginal;
    }

    if (PpaasEncryptS3FileIntegration.existsInS3InstanceOriginal !== undefined) {
      PpaasEncryptS3File.prototype.existsInS3 = PpaasEncryptS3FileIntegration.existsInS3InstanceOriginal;
    }
  }
}

// TODO: Mock PpaasS3File.getAllFilesInS3()
// TODO: Mock PpaasTestMessage.prototype.send()

const authUser1: AuthPermissions = {
  authPermission: AuthPermission.User,
  token: "user1token",
  userId: "user1"
};
const authAdmin1: AuthPermissions = {
  authPermission: AuthPermission.Admin,
  token: "admin1token",
  userId: "admin1"
};

describe("TestManager", () => {
  const s3Folder = "unittest";

  before(() => {
    PpaasTestStatusIntegration.mockFunctions();
    PpaasEncryptS3FileIntegration.mockFunctions();
    TestSchedulerIntegration.mockFunctions();
  });

  after(() => {
    // Fix the Mock functions in case we need to run integration too
    PpaasTestStatusIntegration.restoreFunctions();
    PpaasEncryptS3FileIntegration.restoreFunctions();
    TestSchedulerIntegration.restoreFunctions();
  });

  it("should convert a yaml file", (done: Mocha.Done) => {
    const ppaasFile: PpaasS3File = new PpaasS3File({ filename: BASIC_YAML_FILE, s3Folder, localDirectory });
    convertPPaaSFileToFile(ppaasFile).then((result: File) => {
      expect(result, "result").to.not.equal(undefined);
      expect(result.size, "result.size").to.not.equal(undefined);
      expect(result.size, "result.size").to.be.greaterThan(0);
      expect(result.originalFilename, "result.originalFilename").to.equal(BASIC_YAML_FILE);
      expect(result.filepath, "result.filepath").to.equal(ppaasFile.localFilePath);
      const json: FileJSON = result.toJSON();
      expect(json, "json").to.not.equal(undefined);
      expect(json.size, "json.size").to.equal(result.size);
      expect(json.mimetype, "json.mimetype").to.equal(result.mimetype);
      expect(json.mtime, "json.mtime").to.equal(result.mtime);
      expect(json.originalFilename, "json.originalFilename").to.equal(result.originalFilename);
      expect(json.filepath, "json.filepath").to.equal(result.filepath);
      expect(result.toString(), "result.toString()").to.equal(JSON.stringify(json));
      done();
    }).catch((error) => done(error));
  });

  it("should convert a non-yaml file", (done: Mocha.Done) => {
    const ppaasFile: PpaasS3File = new PpaasS3File({ filename: BASIC_TXT_FILE, s3Folder, localDirectory });
    convertPPaaSFileToFile(ppaasFile).then((result: File) => {
      expect(result, "result").to.not.equal(undefined);
      expect(result.size, "result.size").to.not.equal(undefined);
      expect(result.size, "result.size").to.be.greaterThan(0);
      expect(result.originalFilename, "result.originalFilename").to.equal(BASIC_TXT_FILE);
      expect(result.filepath, "result.filepath").to.equal(ppaasFile.localFilePath);
      const json: FileJSON = result.toJSON();
      expect(json, "json").to.not.equal(undefined);
      expect(json.size, "json.size").to.equal(result.size);
      expect(json.mimetype, "json.mimetype").to.equal(result.mimetype);
      expect(json.mtime, "json.mtime").to.equal(result.mtime);
      expect(json.originalFilename, "json.originalFilename").to.equal(result.originalFilename);
      expect(json.filepath, "json.filepath").to.equal(result.filepath);
      expect(result.toString(), "result.toString()").to.equal(JSON.stringify(json));
      done();
    }).catch((error) => done(error));
  });

  const validateLegacyOnlySuite: Mocha.Suite = describe("getValidateLegacyOnly", () => {
    before (() => {
      mockS3();
      mockGetObjectTagging(new Map([["pewpew", "true"]]));
      const validateLegacyOnlyArray: [string, boolean][] = [
        ["0.4.0", true],
        ["0.5.0", true],
        ["0.5.12", true],
        ["0.5.13-preview1", true],
        ["0.5.14-alpha", true],
        ["0.5.999", true],
        ["0.6.0-preview", false],
        ["0.6.0-preview1", false],
        ["0.6.0-scripting", false],
        ["0.6.0-scripting2", false],
        ["0.6.0", false],
        ["0.6.1", false],
        ["0.7.0", false],
        ["1.0.0", false]
      ];
      for (const [version, expected] of validateLegacyOnlyArray) {
        validateLegacyOnlySuite.addTest(new MochaTest(version + " should return " + expected, async () => {
          try {
            expect(await getValidateLegacyOnly(version)).to.equal(expected);
          } catch (error) {
            throw error;
          }
        }));
        validateLegacyOnlySuite.addTest(new MochaTest(`latest should return ${expected} for pewpew tagged with version ${version}` , async () => {
          try {
            mockGetObjectTagging(new Map([[VERSION_TAG_NAME, version]]));
            await getValidateLegacyOnly(latestPewPewVersion).then((result: boolean | undefined) => {
              log("getValidateLegacyOnly()", LogLevel.INFO, result);
              expect(result).to.equal(expected);
            });
          } catch (error) {
            throw error;
          }
        }));
      }
    });

    beforeEach(() => {
      mockGetObjectTagging(new Map([["pewpew", "true"]]));
      global.currentLatestVersion = undefined;
    });

    after(() => {
      resetMockS3();
      global.currentLatestVersion = undefined;
    });
    it("should return undefined for undefined", async () => {
      try {
        await getValidateLegacyOnly(undefined).then((result: boolean | undefined) => {
          log("getValidateLegacyOnly()", LogLevel.INFO, result);
          expect(result).to.equal(undefined);
        });
      } catch (error) {
        throw error;
      }
    });

    it("should return undefined for empty string", async () => {
      try {
        await getValidateLegacyOnly("").then((result: boolean | undefined) => {
          log("getValidateLegacyOnly()", LogLevel.INFO, result);
          expect(result).to.equal(undefined);
        });
      } catch (error) {
        throw error;
      }
    });

    it("should return undefined for latest when no version tagged", async () => {
      try {
        await getValidateLegacyOnly(latestPewPewVersion).then((result: boolean | undefined) => {
          log("getValidateLegacyOnly()", LogLevel.INFO, result);
          expect(result).to.equal(undefined);
        });
      } catch (error) {
        throw error;
      }
    });
  });

  describe("validateYamlfile", () => {
    let basicYamlFile: File;
    let basicYamlFileWithEnv: File;
    let basicYamlFileWithFiles: File;
    let scriptingYamlFile: File;
    let scriptingYamlFileWithEnv: File;
    let scriptingYamlFileWithFiles: File;

    before(async () => {
      try {
        basicYamlFile = await convertPPaaSFileToFile(new PpaasS3File({ filename: BASIC_YAML_FILE, s3Folder, localDirectory }));
        basicYamlFileWithEnv = await convertPPaaSFileToFile(new PpaasS3File({ filename: BASIC_YAML_WITH_ENV, s3Folder, localDirectory }));
        basicYamlFileWithFiles = await convertPPaaSFileToFile(new PpaasS3File({ filename: BASIC_YAML_WITH_FILES, s3Folder, localDirectory }));
        scriptingYamlFile = await convertPPaaSFileToFile(new PpaasS3File({ filename: SCRIPTING_YAML_FILE, s3Folder, localDirectory }));
        scriptingYamlFileWithEnv = await convertPPaaSFileToFile(new PpaasS3File({ filename: SCRIPTING_YAML_WITH_ENV, s3Folder, localDirectory }));
        scriptingYamlFileWithFiles = await convertPPaaSFileToFile(new PpaasS3File({ filename: SCRIPTING_YAML_WITH_FILES, s3Folder, localDirectory }));
      } catch (error) {
        log("Could not run the validateYamlfile before()", LogLevel.ERROR, error);
        throw error;
      }
    });

    it("should validate basic parsed as any", (done: Mocha.Done) => {
      validateYamlfile(basicYamlFile, {}, [], false, authUser1, undefined)
      .then((response: ErrorResponse | ValidateYamlfileResult) => {
        log("should validate basic parsed as any", LogLevel.DEBUG, response);
        expect(response, "response").to.not.equal(undefined);
        expect(response.hasOwnProperty("json"), "has json").to.equal(false);
        expect(response.hasOwnProperty("testRunTimeMn"), "has testRunTimeMn").to.equal(true);
        const yamlResult: ValidateYamlfileResult = response as ValidateYamlfileResult;
        expect(yamlResult.bucketSizeMs, "bucketSizeMs").to.equal(60000);
        expect(yamlResult.testRunTimeMn, "testRunTimeMn").to.equal(2);
        done();
      }).catch((error) => done(error));
    });

    it("should validate scripting parsed as any", (done: Mocha.Done) => {
      validateYamlfile(scriptingYamlFile, {}, [], false, authUser1, undefined)
      .then((response: ErrorResponse | ValidateYamlfileResult) => {
        log("should validate scripting parsed as any", LogLevel.DEBUG, response);
        expect(response, "response").to.not.equal(undefined);
        expect(response.hasOwnProperty("json"), "has json").to.equal(false);
        expect(response.hasOwnProperty("testRunTimeMn"), "has testRunTimeMn").to.equal(true);
        const yamlResult: ValidateYamlfileResult = response as ValidateYamlfileResult;
        expect(yamlResult.bucketSizeMs, "bucketSizeMs").to.equal(60000);
        expect(yamlResult.testRunTimeMn, "testRunTimeMn").to.equal(2);
        done();
      }).catch((error) => done(error));
    });

    describe("legacy", () => {
    it("should validate basic", (done: Mocha.Done) => {
      validateYamlfile(basicYamlFile, {}, [], false, authUser1, true)
      .then((response: ErrorResponse | ValidateYamlfileResult) => {
        log("should validate basic", LogLevel.DEBUG, response);
        expect(response, "response").to.not.equal(undefined);
        expect(response.hasOwnProperty("json"), "has json").to.equal(false);
        expect(response.hasOwnProperty("testRunTimeMn"), "has testRunTimeMn").to.equal(true);
        const yamlResult: ValidateYamlfileResult = response as ValidateYamlfileResult;
        expect(yamlResult.bucketSizeMs, "bucketSizeMs").to.equal(60000);
        expect(yamlResult.testRunTimeMn, "testRunTimeMn").to.equal(2);
        done();
      }).catch((error) => done(error));
    });

    it("should fail basic parsed as scripting", (done: Mocha.Done) => {
      validateYamlfile(basicYamlFile, {}, [], false, authUser1, false)
      .then((response: ErrorResponse | ValidateYamlfileResult) => {
        log("should fail basic parsed as scripting", LogLevel.DEBUG, response);
        expect(response, "response").to.not.equal(undefined);
        expect(response.hasOwnProperty("json"), "has json").to.equal(true);
        expect(response.hasOwnProperty("testRunTimeMn"), "has testRunTimeMn").to.equal(false);
        const errorResponse: ErrorResponse = response as ErrorResponse;
        expect(errorResponse.status, "status").to.equal(400);
        expect(errorResponse.json, "json").to.not.equal(undefined);
        expect(errorResponse.json.message, "json.message").to.not.equal(undefined);
        expect(errorResponse.json.message, "json.message").to.include("failed to parse");
        expect(errorResponse.json.error).to.not.equal(undefined);
        expect(errorResponse.json.error).to.include("YamlParse");
        done();
      }).catch((error) => done(error));
    });

    it("should fail basic without env", (done: Mocha.Done) => {
      validateYamlfile(basicYamlFileWithEnv, {}, [], false, authUser1, true)
      .then((response: ErrorResponse | ValidateYamlfileResult) => {
        log("should fail basic without env", LogLevel.DEBUG, response);
        expect(response, "response").to.not.equal(undefined);
        expect(response.hasOwnProperty("json"), "has json").to.equal(true);
        expect(response.hasOwnProperty("testRunTimeMn"), "has testRunTimeMn").to.equal(false);
        const errorResponse: ErrorResponse = response as ErrorResponse;
        expect(errorResponse.status, "status").to.equal(400);
        expect(errorResponse.json, "json").to.not.equal(undefined);
        expect(errorResponse.json.message, "json.message").to.not.equal(undefined);
        expect(errorResponse.json.message, "json.message").to.include("failed to parse");
        expect(errorResponse.json.error).to.not.equal(undefined);
        expect(errorResponse.json.error).to.include("SERVICE_URL_AGENT");
        done();
      }).catch((error) => done(error));
    });

    it("should validate basic with env", (done: Mocha.Done) => {
      validateYamlfile(basicYamlFileWithEnv, environmentVariables, [], false, authUser1, true)
      .then((response: ErrorResponse | ValidateYamlfileResult) => {
        log("should validate basic with env", LogLevel.DEBUG, response);
        expect(response, "response").to.not.equal(undefined);
        expect(response.hasOwnProperty("json"), "has json").to.equal(false);
        expect(response.hasOwnProperty("testRunTimeMn"), "has testRunTimeMn").to.equal(true);
        const yamlResult: ValidateYamlfileResult = response as ValidateYamlfileResult;
        expect(yamlResult.bucketSizeMs, "bucketSizeMs").to.equal(60000);
        expect(yamlResult.testRunTimeMn, "testRunTimeMn").to.equal(2);
        done();
      }).catch((error) => done(error));
    });

    it("should fail basic without files", (done: Mocha.Done) => {
      validateYamlfile(basicYamlFileWithFiles, {}, [BASIC_TXT_FILE], false, authUser1, true)
      .then((response: ErrorResponse | ValidateYamlfileResult) => {
        log("should fail basic without files", LogLevel.DEBUG, response);
        expect(response, "response").to.not.equal(undefined);
        expect(response.hasOwnProperty("json"), "has json").to.equal(true);
        expect(response.hasOwnProperty("testRunTimeMn"), "has testRunTimeMn").to.equal(false);
        const errorResponse: ErrorResponse = response as ErrorResponse;
        expect(errorResponse.status, "status").to.equal(400);
        expect(errorResponse.json, "json").to.not.equal(undefined);
        expect(errorResponse.json.message, "json.message").to.not.equal(undefined);
        expect(errorResponse.json.message, "json.message").to.include(BASIC_TXT_FILE2);
        done();
      }).catch((error) => done(error));
    });

    it("should validate basic with files", (done: Mocha.Done) => {
      validateYamlfile(basicYamlFileWithFiles, {}, [BASIC_TXT_FILE, BASIC_TXT_FILE2], false, authUser1, true)
      .then((response: ErrorResponse | ValidateYamlfileResult) => {
        expect(response, "response").to.not.equal(undefined);
        expect(response.hasOwnProperty("json"), "has json").to.equal(false);
        expect(response.hasOwnProperty("testRunTimeMn"), "has testRunTimeMn").to.equal(true);
        const yamlResult: ValidateYamlfileResult = response as ValidateYamlfileResult;
        expect(yamlResult.bucketSizeMs, "bucketSizeMs").to.not.equal(undefined);
        expect(yamlResult.testRunTimeMn, "testRunTimeMn").to.not.equal(undefined);
        expect(yamlResult.bucketSizeMs, "bucketSizeMs").to.equal(60000);
        expect(yamlResult.testRunTimeMn, "testRunTimeMn").to.equal(2);
        done();
      }).catch((error) => done(error));
    });

    it("user should fail bypass", (done: Mocha.Done) => {
      validateYamlfile(basicYamlFile, {}, [], true, authUser1, true)
      .then((response: ErrorResponse | ValidateYamlfileResult) => {
        expect(response, "response").to.not.equal(undefined);
        expect(response.hasOwnProperty("json"), "has json").to.equal(true);
        expect(response.hasOwnProperty("testRunTimeMn"), "has testRunTimeMn").to.equal(false);
        const errorResponse: ErrorResponse = response as ErrorResponse;
        expect(errorResponse.status, "status").to.equal(403);
        expect(errorResponse.json, "json").to.not.equal(undefined);
        expect(errorResponse.json.message, "json.message").to.not.equal(undefined);
        expect(errorResponse.json.message, "json.message").to.include("bypass the config parser");
        done();
      }).catch((error) => done(error));
    });

    it("admin should pass bypass", (done: Mocha.Done) => {
      validateYamlfile(basicYamlFile, {}, [], true, authAdmin1, true)
      .then((response: ErrorResponse | ValidateYamlfileResult) => {
        expect(response, "response").to.not.equal(undefined);
        expect(response.hasOwnProperty("json"), "has json").to.equal(false);
        expect(response.hasOwnProperty("testRunTimeMn"), "has testRunTimeMn").to.equal(true);
        const yamlResult: ValidateYamlfileResult = response as ValidateYamlfileResult;
        expect(yamlResult.bucketSizeMs, "bucketSizeMs").to.equal(undefined);
        expect(yamlResult.testRunTimeMn, "testRunTimeMn").to.equal(undefined);
        done();
      }).catch((error) => done(error));
    });

    it("bypassParser shouldn't need variables", (done: Mocha.Done) => {
      validateYamlfile(basicYamlFileWithEnv, {}, [], true, authAdmin1, true)
      .then((response: ErrorResponse | ValidateYamlfileResult) => {
        expect(response, "response").to.not.equal(undefined);
        expect(response.hasOwnProperty("json"), "has json").to.equal(false);
        expect(response.hasOwnProperty("testRunTimeMn"), "has testRunTimeMn").to.equal(true);
        const yamlResult: ValidateYamlfileResult = response as ValidateYamlfileResult;
        expect(yamlResult.bucketSizeMs, "bucketSizeMs").to.equal(undefined);
        expect(yamlResult.testRunTimeMn, "testRunTimeMn").to.equal(undefined);
        done();
      }).catch((error) => done(error));
    });

    it("bypassParser shouldn't need files", (done: Mocha.Done) => {
      validateYamlfile(basicYamlFileWithFiles, {}, [], true, authAdmin1, true)
      .then((response: ErrorResponse | ValidateYamlfileResult) => {
        expect(response, "response").to.not.equal(undefined);
        expect(response.hasOwnProperty("json"), "has json").to.equal(false);
        expect(response.hasOwnProperty("testRunTimeMn"), "has testRunTimeMn").to.equal(true);
        const yamlResult: ValidateYamlfileResult = response as ValidateYamlfileResult;
        expect(yamlResult.bucketSizeMs, "bucketSizeMs").to.equal(undefined);
        expect(yamlResult.testRunTimeMn, "testRunTimeMn").to.equal(undefined);
        done();
      }).catch((error) => done(error));
    });
    });

    describe("scripting", () => {
      it("should validate scripting", (done: Mocha.Done) => {
        validateYamlfile(scriptingYamlFile, {}, [], false, authUser1, false)
        .then((response: ErrorResponse | ValidateYamlfileResult) => {
          log("should validate scripting", LogLevel.DEBUG, response);
          expect(response, "response").to.not.equal(undefined);
          expect(response.hasOwnProperty("json"), "has json").to.equal(false);
          expect(response.hasOwnProperty("testRunTimeMn"), "has testRunTimeMn").to.equal(true);
          const yamlResult: ValidateYamlfileResult = response as ValidateYamlfileResult;
          expect(yamlResult.bucketSizeMs, "bucketSizeMs").to.equal(60000);
          expect(yamlResult.testRunTimeMn, "testRunTimeMn").to.equal(2);
          done();
        }).catch((error) => done(error));
      });

      it("should fail scripting parsed as legacy", (done: Mocha.Done) => {
        validateYamlfile(scriptingYamlFile, {}, [], false, authUser1, true)
        .then((response: ErrorResponse | ValidateYamlfileResult) => {
          log("should fail scripting parsed as legacy", LogLevel.DEBUG, response);
          expect(response, "response").to.not.equal(undefined);
          expect(response.hasOwnProperty("json"), "has json").to.equal(true);
          expect(response.hasOwnProperty("testRunTimeMn"), "has testRunTimeMn").to.equal(false);
          const errorResponse: ErrorResponse = response as ErrorResponse;
          expect(errorResponse.status, "status").to.equal(400);
          expect(errorResponse.json, "json").to.not.equal(undefined);
          expect(errorResponse.json.message, "json.message").to.not.equal(undefined);
          expect(errorResponse.json.message, "json.message").to.include("failed to parse");
          expect(errorResponse.json.error).to.not.equal(undefined);
          expect(errorResponse.json.error).to.include("UnrecognizedKey");
          done();
        }).catch((error) => done(error));
      });

      it("should fail scripting without env", (done: Mocha.Done) => {
        validateYamlfile(scriptingYamlFileWithEnv, {}, [], false, authUser1, false)
        .then((response: ErrorResponse | ValidateYamlfileResult) => {
          log("should fail scripting without env", LogLevel.DEBUG, response);
          expect(response, "response").to.not.equal(undefined);
          expect(response.hasOwnProperty("json"), "has json").to.equal(true);
          expect(response.hasOwnProperty("testRunTimeMn"), "has testRunTimeMn").to.equal(false);
          const errorResponse: ErrorResponse = response as ErrorResponse;
          expect(errorResponse.status, "status").to.equal(400);
          expect(errorResponse.json, "json").to.not.equal(undefined);
          expect(errorResponse.json.message, "json.message").to.not.equal(undefined);
          expect(errorResponse.json.message, "json.message").to.include("failed to parse");
          expect(errorResponse.json.error).to.not.equal(undefined);
          expect(errorResponse.json.error).to.include("SERVICE_URL_AGENT");
          done();
        }).catch((error) => done(error));
      });

      it("should validate scripting with env", (done: Mocha.Done) => {
        validateYamlfile(scriptingYamlFileWithEnv, environmentVariables, [], false, authUser1, false)
        .then((response: ErrorResponse | ValidateYamlfileResult) => {
          log("should validate scripting with env", LogLevel.DEBUG, response);
          expect(response, "response").to.not.equal(undefined);
          expect(response.hasOwnProperty("json"), "has json").to.equal(false);
          expect(response.hasOwnProperty("testRunTimeMn"), "has testRunTimeMn").to.equal(true);
          const yamlResult: ValidateYamlfileResult = response as ValidateYamlfileResult;
          expect(yamlResult.bucketSizeMs, "bucketSizeMs").to.equal(60000);
          expect(yamlResult.testRunTimeMn, "testRunTimeMn").to.equal(2);
          done();
        }).catch((error) => done(error));
      });

      it("should fail scripting without files", (done: Mocha.Done) => {
        validateYamlfile(scriptingYamlFileWithFiles, {}, [BASIC_TXT_FILE], false, authUser1, false)
        .then((response: ErrorResponse | ValidateYamlfileResult) => {
          log("should fail scripting without files", LogLevel.DEBUG, response);
          expect(response, "response").to.not.equal(undefined);
          expect(response.hasOwnProperty("json"), "has json").to.equal(true);
          expect(response.hasOwnProperty("testRunTimeMn"), "has testRunTimeMn").to.equal(false);
          const errorResponse: ErrorResponse = response as ErrorResponse;
          expect(errorResponse.status, "status").to.equal(400);
          expect(errorResponse.json, "json").to.not.equal(undefined);
          expect(errorResponse.json.message, "json.message").to.not.equal(undefined);
          expect(errorResponse.json.message, "json.message").to.include(BASIC_TXT_FILE2);
          done();
        }).catch((error) => done(error));
      });

      it("should validate scripting with files", (done: Mocha.Done) => {
        validateYamlfile(scriptingYamlFileWithFiles, {}, [BASIC_TXT_FILE, BASIC_TXT_FILE2], false, authUser1, false)
        .then((response: ErrorResponse | ValidateYamlfileResult) => {
          expect(response, "response").to.not.equal(undefined);
          expect(response.hasOwnProperty("json"), "has json").to.equal(false);
          expect(response.hasOwnProperty("testRunTimeMn"), "has testRunTimeMn").to.equal(true);
          const yamlResult: ValidateYamlfileResult = response as ValidateYamlfileResult;
          expect(yamlResult.bucketSizeMs, "bucketSizeMs").to.not.equal(undefined);
          expect(yamlResult.testRunTimeMn, "testRunTimeMn").to.not.equal(undefined);
          expect(yamlResult.bucketSizeMs, "bucketSizeMs").to.equal(60000);
          expect(yamlResult.testRunTimeMn, "testRunTimeMn").to.equal(2);
          done();
        }).catch((error) => done(error));
      });

      it("user should fail bypass", (done: Mocha.Done) => {
        validateYamlfile(scriptingYamlFile, {}, [], true, authUser1, false)
        .then((response: ErrorResponse | ValidateYamlfileResult) => {
          expect(response, "response").to.not.equal(undefined);
          expect(response.hasOwnProperty("json"), "has json").to.equal(true);
          expect(response.hasOwnProperty("testRunTimeMn"), "has testRunTimeMn").to.equal(false);
          const errorResponse: ErrorResponse = response as ErrorResponse;
          expect(errorResponse.status, "status").to.equal(403);
          expect(errorResponse.json, "json").to.not.equal(undefined);
          expect(errorResponse.json.message, "json.message").to.not.equal(undefined);
          expect(errorResponse.json.message, "json.message").to.include("bypass the config parser");
          done();
        }).catch((error) => done(error));
      });

      it("admin should pass bypass", (done: Mocha.Done) => {
        validateYamlfile(scriptingYamlFile, {}, [], true, authAdmin1, false)
        .then((response: ErrorResponse | ValidateYamlfileResult) => {
          expect(response, "response").to.not.equal(undefined);
          expect(response.hasOwnProperty("json"), "has json").to.equal(false);
          expect(response.hasOwnProperty("testRunTimeMn"), "has testRunTimeMn").to.equal(true);
          const yamlResult: ValidateYamlfileResult = response as ValidateYamlfileResult;
          expect(yamlResult.bucketSizeMs, "bucketSizeMs").to.equal(undefined);
          expect(yamlResult.testRunTimeMn, "testRunTimeMn").to.equal(undefined);
          done();
        }).catch((error) => done(error));
      });

      it("bypassParser shouldn't need variables", (done: Mocha.Done) => {
        validateYamlfile(scriptingYamlFileWithEnv, {}, [], true, authAdmin1, false)
        .then((response: ErrorResponse | ValidateYamlfileResult) => {
          expect(response, "response").to.not.equal(undefined);
          expect(response.hasOwnProperty("json"), "has json").to.equal(false);
          expect(response.hasOwnProperty("testRunTimeMn"), "has testRunTimeMn").to.equal(true);
          const yamlResult: ValidateYamlfileResult = response as ValidateYamlfileResult;
          expect(yamlResult.bucketSizeMs, "bucketSizeMs").to.equal(undefined);
          expect(yamlResult.testRunTimeMn, "testRunTimeMn").to.equal(undefined);
          done();
        }).catch((error) => done(error));
      });

      it("bypassParser shouldn't need files", (done: Mocha.Done) => {
        validateYamlfile(scriptingYamlFileWithFiles, {}, [], true, authAdmin1, false)
        .then((response: ErrorResponse | ValidateYamlfileResult) => {
          expect(response, "response").to.not.equal(undefined);
          expect(response.hasOwnProperty("json"), "has json").to.equal(false);
          expect(response.hasOwnProperty("testRunTimeMn"), "has testRunTimeMn").to.equal(true);
          const yamlResult: ValidateYamlfileResult = response as ValidateYamlfileResult;
          expect(yamlResult.bucketSizeMs, "bucketSizeMs").to.equal(undefined);
          expect(yamlResult.testRunTimeMn, "testRunTimeMn").to.equal(undefined);
          done();
        }).catch((error) => done(error));
      });
    });
  });

  describe("getAllTest", () => {
    beforeEach(() => {
      TestManagerIntegration.clearAllMaps();
    });

    // Should get empty
    it("Should get empty lists", (done: Mocha.Done) => {
      try {
        const allTests = TestManagerIntegration.getAllTest();
        expect(allTests, "allTests").to.not.equal(undefined);
        expect(allTests.status, "status").to.equal(200);
        expect(allTests.json, "json").to.not.equal(undefined);
        expect(allTests.json.runningTests, "runningTests").to.not.equal(undefined);
        expect(allTests.json.recentTests, "recentTests").to.not.equal(undefined);
        expect(allTests.json.requestedTests, "requestedTests").to.not.equal(undefined);
        expect(allTests.json.runningTests.length, "runningTests.length").to.equal(0);
        expect(allTests.json.recentTests.length, "recentTests.length").to.equal(0);
        expect(allTests.json.requestedTests.length, "requestedTests.length").to.equal(0);
        done();
      } catch (error) {
        done(error);
      }
    });

    // Should get single
    it("Should get single lists", (done: Mocha.Done) => {
      try {
        TestManagerIntegration.addCountToList(1, CacheLocation.Running);
        TestManagerIntegration.addCountToList(1, CacheLocation.Recent);
        TestManagerIntegration.addCountToList(1, CacheLocation.Requested);
        const allTests = TestManagerIntegration.getAllTest();
        expect(allTests, "allTests").to.not.equal(undefined);
        expect(allTests.status, "status").to.equal(200);
        expect(allTests.json, "json").to.not.equal(undefined);
        expect(allTests.json.runningTests, "runningTests").to.not.equal(undefined);
        expect(allTests.json.recentTests, "recentTests").to.not.equal(undefined);
        expect(allTests.json.requestedTests, "requestedTests").to.not.equal(undefined);
        expect(allTests.json.runningTests.length, "runningTests.length").to.equal(1);
        expect(allTests.json.recentTests.length, "recentTests.length").to.equal(1);
        expect(allTests.json.requestedTests.length, "requestedTests.length").to.equal(1);
        done();
      } catch (error) {
        done(error);
      }
    });

    // Should get full
    it("Should get full lists", (done: Mocha.Done) => {
      try {
        TestManagerIntegration.addCountToList(MAX_SAVED_TESTS_RECENT, CacheLocation.Running);
        TestManagerIntegration.addCountToList(MAX_SAVED_TESTS_RECENT, CacheLocation.Recent);
        TestManagerIntegration.addCountToList(MAX_SAVED_TESTS_RECENT, CacheLocation.Requested);
        const allTests = TestManagerIntegration.getAllTest();
        expect(allTests, "allTests").to.not.equal(undefined);
        expect(allTests.status, "status").to.equal(200);
        expect(allTests.json, "json").to.not.equal(undefined);
        expect(allTests.json.runningTests, "runningTests").to.not.equal(undefined);
        expect(allTests.json.recentTests, "recentTests").to.not.equal(undefined);
        expect(allTests.json.requestedTests, "requestedTests").to.not.equal(undefined);
        expect(allTests.json.runningTests.length, "runningTests.length").to.equal(MAX_SAVED_TESTS_RECENT);
        expect(allTests.json.recentTests.length, "recentTests.length").to.equal(MAX_SAVED_TESTS_RECENT);
        expect(allTests.json.requestedTests.length, "requestedTests.length").to.equal(MAX_SAVED_TESTS_RECENT);
        done();
      } catch (error) {
        done(error);
      }
    });
  });

  describe("getFromList", () => {
    const beforeStatus: TestStatus = TestStatus.Unknown;
    let storedTestData: StoredTestData;
    let testId: string;

    beforeEach(() => {
      TestManagerIntegration.clearAllMaps();
      PpaasTestStatusIntegration.getStatusResult = false;
      storedTestData = createStoredTestData("getFromList");
      storedTestData.ppaasTestStatus = undefined;
      storedTestData.status = beforeStatus;
      testId = storedTestData.testId;
    });

    describe("updateFromS3 false", () => {
      it("should find none on empty", (done: Mocha.Done) => {
        TestManagerIntegration.getFromList(testId, false).then((found: CachedTestData | undefined) => {
          expect(found).to.equal(undefined);
          done();
        }).catch((error) => done(error));
      });

      it("should find none on not there", (done: Mocha.Done) => {
        TestManagerIntegration.addCountToList(MAX_SAVED_TESTS_RECENT, CacheLocation.Running);
        TestManagerIntegration.addCountToList(MAX_SAVED_TESTS_RECENT, CacheLocation.Recent);
        TestManagerIntegration.addCountToList(MAX_SAVED_TESTS_RECENT, CacheLocation.Requested);
        TestManagerIntegration.addCountToList(MAX_SAVED_TESTS_RECENT, CacheLocation.Searched);
        TestManagerIntegration.getFromList(testId, false).then((found: CachedTestData | undefined) => {
          expect(found).to.equal(undefined);
          done();
        }).catch((error) => done(error));
      });

      it("should find from Running", (done: Mocha.Done) => {
        TestManagerIntegration.addCountToList(MAX_SAVED_TESTS_RECENT - 1, CacheLocation.Running);
        TestManagerIntegration.addCountToList(MAX_SAVED_TESTS_RECENT - 1, CacheLocation.Recent);
        TestManagerIntegration.addCountToList(MAX_SAVED_TESTS_RECENT - 1, CacheLocation.Requested);
        TestManagerIntegration.addCountToList(MAX_SAVED_TESTS_RECENT - 1, CacheLocation.Searched);
        TestManagerIntegration.runningTestsInt.set(testId, storedTestData);
        TestManagerIntegration.getFromList(testId, false).then((found: CachedTestData | undefined) => {
          expect(found, "found").to.not.equal(undefined);
          expect(found?.testData.testId, "testId").to.equal(testId);
          expect(found?.cacheLocation, "cacheLocation").to.equal(CacheLocation.Running);
          expect(TestManagerIntegration.runningTestsInt.has(testId), "runningTestsInt.has").to.equal(true);
          done();
        }).catch((error) => done(error));
      });

      it("should find from Recent", (done: Mocha.Done) => {
        TestManagerIntegration.addCountToList(MAX_SAVED_TESTS_RECENT - 1, CacheLocation.Running);
        TestManagerIntegration.addCountToList(MAX_SAVED_TESTS_RECENT - 1, CacheLocation.Recent);
        TestManagerIntegration.addCountToList(MAX_SAVED_TESTS_RECENT - 1, CacheLocation.Requested);
        TestManagerIntegration.addCountToList(MAX_SAVED_TESTS_RECENT - 1, CacheLocation.Searched);
        TestManagerIntegration.recentTestsInt.set(testId, storedTestData);
        TestManagerIntegration.getFromList(testId, false).then((found: CachedTestData | undefined) => {
          expect(found, "found").to.not.equal(undefined);
          expect(found?.testData.testId, "testId").to.equal(testId);
          expect(found?.cacheLocation, "cacheLocation").to.equal(CacheLocation.Recent);
          expect(TestManagerIntegration.recentTestsInt.has(testId), "recentTestsInt.has").to.equal(true);
          done();
        }).catch((error) => done(error));
      });

      it("should find from Requested", (done: Mocha.Done) => {
        TestManagerIntegration.addCountToList(MAX_SAVED_TESTS_RECENT - 1, CacheLocation.Running);
        TestManagerIntegration.addCountToList(MAX_SAVED_TESTS_RECENT - 1, CacheLocation.Recent);
        TestManagerIntegration.addCountToList(MAX_SAVED_TESTS_RECENT - 1, CacheLocation.Requested);
        TestManagerIntegration.addCountToList(MAX_SAVED_TESTS_RECENT - 1, CacheLocation.Searched);
        TestManagerIntegration.requestedTestsInt.set(testId, storedTestData);
        TestManagerIntegration.getFromList(testId, false).then((found: CachedTestData | undefined) => {
          expect(found, "found").to.not.equal(undefined);
          expect(found?.testData.testId, "testId").to.equal(testId);
          expect(found?.cacheLocation, "cacheLocation").to.equal(CacheLocation.Requested);
          expect(TestManagerIntegration.requestedTestsInt.has(testId), "requestedTestsInt.has").to.equal(true);
          done();
        }).catch((error) => done(error));
      });

      it("should find from Searched", (done: Mocha.Done) => {
        TestManagerIntegration.addCountToList(MAX_SAVED_TESTS_RECENT - 1, CacheLocation.Running);
        TestManagerIntegration.addCountToList(MAX_SAVED_TESTS_RECENT - 1, CacheLocation.Recent);
        TestManagerIntegration.addCountToList(MAX_SAVED_TESTS_RECENT - 1, CacheLocation.Requested);
        TestManagerIntegration.addCountToList(MAX_SAVED_TESTS_RECENT - 1, CacheLocation.Searched);
        TestManagerIntegration.searchedTestsInt.set(testId, storedTestData);
        TestManagerIntegration.getFromList(testId, false).then((found: CachedTestData | undefined) => {
          expect(found, "found").to.not.equal(undefined);
          expect(found?.testData.testId, "testId").to.equal(testId);
          // Searched will move to running or requested on updates, but not otherwise
          expect(found?.cacheLocation, "cacheLocation").to.equal(CacheLocation.Searched);
          expect(TestManagerIntegration.searchedTestsInt.has(testId), "searchedTestsInt.has").to.equal(true);
          done();
        }).catch((error) => done(error));
      });

      it("Should find and still be modifiable", (done: Mocha.Done) => {
        const expectedStatus: TestStatus = TestStatus.Finished;
        const expectedStart = Date.now() - 600000;
        const expectedEnd = Date.now();
        TestManagerIntegration.runningTestsInt.set(testId, storedTestData);
        TestManagerIntegration.getFromList(testId, false).then((found: CachedTestData | undefined) => {
          expect(found, "found").to.not.equal(undefined);
          expect(found?.testData.testId, "testId").to.equal(testId);
          expect(found?.cacheLocation, "cacheLocation").to.equal(CacheLocation.Running);
          expect(TestManagerIntegration.runningTestsInt.has(testId), "recentTestsInt.has").to.equal(true);
          found!.testData.status = expectedStatus;
          found!.testData.startTime = expectedStart;
          found!.testData.endTime = expectedEnd;
          const found2: StoredTestData | undefined = TestManagerIntegration.runningTestsInt.get(testId);
          expect(found2, "found").to.not.equal(undefined);
          expect(found2?.status, "status").to.equal(expectedStatus);
          expect(found2?.startTime, "startTime").to.equal(expectedStart);
          expect(found2?.endTime, "endTime").to.equal(expectedEnd);
          done();
        }).catch((error) => done(error));
      });
    });

    describe("updateFromS3 true", () => {
      let ppaasTestId: PpaasTestId;
      let endTime: number;
      const resultsFilename: string[] = ["unittest-results"];
      const s3Status: TestStatus = TestStatus.Scheduled;
      let oldPpaasTestStatus: PpaasTestStatus;
      let newPpaasTestStatus: PpaasTestStatus;

      beforeEach(() => {
        ppaasTestId = PpaasTestId.getFromTestId(testId);
        endTime = storedTestData.startTime + (60 * 60 * 1000);
        oldPpaasTestStatus = new PpaasTestStatus(ppaasTestId, {
          ...storedTestData,
          status: s3Status,
          resultsFilename,
          endTime
        });
        newPpaasTestStatus = new PpaasTestStatus(ppaasTestId, {
          ...storedTestData,
          status: TestStatus.Finished,
          resultsFilename,
          endTime
        });
      });

      it("Should not find status if missing in S3", (done: Mocha.Done) => {
        PpaasTestStatusIntegration.getStatusResult = false;
        TestManagerIntegration.requestedTestsInt.set(testId, storedTestData);
        TestManagerIntegration.getFromList(testId, true).then((found: CachedTestData | undefined) => {
          expect(found, "found").to.not.equal(undefined);
          expect(found?.testData.testId, "testId").to.equal(testId);
          expect(found?.cacheLocation, "cacheLocation").to.equal(CacheLocation.Requested);
          expect(found?.testData.ppaasTestStatus, "ppaasTestStatus").to.equal(undefined);
          expect(found?.testData.status, "status").to.equal(beforeStatus);
          expect(TestManagerIntegration.requestedTestsInt.has(testId), "requestedTestsInt.has").to.equal(true);
          done();
        }).catch((error) => done(error));
      });

      it("Should add status if there in S3", (done: Mocha.Done) => {
        PpaasTestStatusIntegration.getStatusResult = oldPpaasTestStatus;
        TestManagerIntegration.requestedTestsInt.set(testId, storedTestData);
        TestManagerIntegration.getFromList(testId, true).then((found: CachedTestData | undefined) => {
          expect(found, "found").to.not.equal(undefined);
          expect(found?.testData.testId, "testId").to.equal(testId);
          expect(found?.cacheLocation, "cacheLocation").to.equal(CacheLocation.Requested);
          expect(found?.testData.ppaasTestStatus, "ppaasTestStatus").to.not.equal(undefined);
          expect(found?.testData.ppaasTestStatus?.endTime, "endTime").to.equal(endTime);
          expect(found?.testData.status, "status").to.equal(s3Status);
          expect(TestManagerIntegration.requestedTestsInt.has(testId), "requestedTestsInt.has").to.equal(true);
          done();
        }).catch((error) => done(error));
      });

      it("Should not update if not changed in S3", (done: Mocha.Done) => {
        PpaasTestStatusIntegration.getStatusResult = true;
        storedTestData.ppaasTestStatus = oldPpaasTestStatus;
        storedTestData.status = oldPpaasTestStatus.status = s3Status;
        TestManagerIntegration.requestedTestsInt.set(testId, storedTestData);
        log("Should not update if not changed in S3", LogLevel.INFO, { storedTestData, newPpaasTestStatus });
        TestManagerIntegration.getFromList(testId, true).then((found: CachedTestData | undefined) => {
          log("Should not update if not changed in S3 found", LogLevel.INFO, { found });
          expect(found, "found").to.not.equal(undefined);
          expect(found?.testData.testId, "testId").to.equal(testId);
          expect(found?.cacheLocation, "cacheLocation").to.equal(CacheLocation.Requested);
          expect(found?.testData.ppaasTestStatus, "ppaasTestStatus").to.not.equal(undefined);
          expect(found?.testData.ppaasTestStatus?.endTime, "endTime").to.equal(endTime);
          expect(found?.testData.ppaasTestStatus?.status, "ppaasTestStatus.status").to.equal(s3Status);
          expect(found?.testData.status, "status").to.equal(s3Status);
          expect(TestManagerIntegration.requestedTestsInt.has(testId), "requestedTestsInt.has").to.equal(true);
          done();
        }).catch((error) => done(error));
      });

      it("Should update if changed in S3", (done: Mocha.Done) => {
        const expectedStatus: TestStatus = TestStatus.Finished;
        PpaasTestStatusIntegration.getStatusResult = newPpaasTestStatus;
        PpaasTestStatusIntegration.getStatusResult.status = expectedStatus;
        storedTestData.ppaasTestStatus = oldPpaasTestStatus;
        TestManagerIntegration.requestedTestsInt.set(testId, storedTestData);
        log("Should update if changed in S3", LogLevel.INFO, { storedTestData, newPpaasTestStatus });
        TestManagerIntegration.getFromList(testId, true).then((found: CachedTestData | undefined) => {
          log("Should update if changed in S3 found", LogLevel.INFO, { found });
          expect(found, "found").to.not.equal(undefined);
          expect(found?.testData.testId, "testId").to.equal(testId);
          expect(found?.cacheLocation, "cacheLocation").to.equal(CacheLocation.Requested);
          expect(found?.testData.ppaasTestStatus, "ppaasTestStatus").to.not.equal(undefined);
          expect(found?.testData.ppaasTestStatus?.endTime, "endTime").to.equal(endTime);
          expect(found?.testData.ppaasTestStatus?.status, "ppaasTestStatus.status").to.equal(expectedStatus);
          expect(found?.testData.status, "status").to.equal(expectedStatus);
          expect(TestManagerIntegration.requestedTestsInt.has(testId), "requestedTestsInt.has").to.equal(true);
          done();
        }).catch((error) => done(error));
      });

      it("Should move to running from requested if Created", (done: Mocha.Done) => {
        const expectedStatus: TestStatus = TestStatus.Created; // One created, next running
        PpaasTestStatusIntegration.getStatusResult = newPpaasTestStatus;
        PpaasTestStatusIntegration.getStatusResult.status = expectedStatus;
        storedTestData.ppaasTestStatus = oldPpaasTestStatus;
        TestManagerIntegration.requestedTestsInt.set(testId, storedTestData);
        TestManagerIntegration.getFromList(testId, true).then((found: CachedTestData | undefined) => {
          expect(found, "found").to.not.equal(undefined);
          expect(found?.testData.testId, "testId").to.equal(testId);
          expect(found?.cacheLocation, "cacheLocation").to.equal(CacheLocation.Running);
          expect(found?.testData.ppaasTestStatus, "ppaasTestStatus").to.not.equal(undefined);
          expect(found?.testData.ppaasTestStatus?.endTime, "endTime").to.equal(endTime);
          expect(found?.testData.ppaasTestStatus?.status, "ppaasTestStatus.status").to.equal(expectedStatus);
          expect(found?.testData.status, "status").to.equal(expectedStatus);
          expect(TestManagerIntegration.requestedTestsInt.has(testId), "requestedTestsInt.has").to.equal(false);
          expect(TestManagerIntegration.runningTestsInt.has(testId), "runningTestsInt.has").to.equal(true);
          done();
        }).catch((error) => done(error));
      });

      it("Should move to running from requested if Running", (done: Mocha.Done) => {
        const expectedStatus: TestStatus = TestStatus.Running;
        PpaasTestStatusIntegration.getStatusResult = newPpaasTestStatus;
        PpaasTestStatusIntegration.getStatusResult.status = expectedStatus;
        storedTestData.ppaasTestStatus = oldPpaasTestStatus;
        TestManagerIntegration.searchedTestsInt.set(testId, storedTestData);
        TestManagerIntegration.getFromList(testId, true).then((found: CachedTestData | undefined) => {
          expect(found, "found").to.not.equal(undefined);
          expect(found?.testData.testId, "testId").to.equal(testId);
          expect(found?.cacheLocation, "cacheLocation").to.equal(CacheLocation.Running);
          expect(found?.testData.ppaasTestStatus, "ppaasTestStatus").to.not.equal(undefined);
          expect(found?.testData.ppaasTestStatus?.endTime, "endTime").to.equal(endTime);
          expect(found?.testData.ppaasTestStatus?.status, "ppaasTestStatus.status").to.equal(expectedStatus);
          expect(found?.testData.status, "status").to.equal(expectedStatus);
          expect(TestManagerIntegration.searchedTestsInt.has(testId), "searchedTestsInt.has").to.equal(false);
          expect(TestManagerIntegration.runningTestsInt.has(testId), "runningTestsInt.has").to.equal(true);
          done();
        }).catch((error) => done(error));
      });

      // Should move to recent from running if not running
      it("Should move to recent from running if not running", (done: Mocha.Done) => {
        const expectedStatus: TestStatus = TestStatus.Finished;
        PpaasTestStatusIntegration.getStatusResult = newPpaasTestStatus;
        PpaasTestStatusIntegration.getStatusResult.status = expectedStatus;
        storedTestData.ppaasTestStatus = oldPpaasTestStatus;
        TestManagerIntegration.runningTestsInt.set(testId, storedTestData);
        TestManagerIntegration.getFromList(testId, true).then((found: CachedTestData | undefined) => {
          expect(found, "found").to.not.equal(undefined);
          expect(found?.testData.testId, "testId").to.equal(testId);
          expect(found?.cacheLocation, "cacheLocation").to.equal(CacheLocation.Recent);
          expect(found?.testData.ppaasTestStatus, "ppaasTestStatus").to.not.equal(undefined);
          expect(found?.testData.ppaasTestStatus?.endTime, "endTime").to.equal(endTime);
          expect(found?.testData.ppaasTestStatus?.status, "ppaasTestStatus.status").to.equal(expectedStatus);
          expect(found?.testData.status, "status").to.equal(expectedStatus);
          expect(TestManagerIntegration.runningTestsInt.has(testId), "runningTestsInt.has").to.equal(false);
          expect(TestManagerIntegration.recentTestsInt.has(testId), "recentTestsInt.has").to.equal(true);
          done();
        }).catch((error) => done(error));
      });

      it("should not move from searced if changed, but not running", (done: Mocha.Done) => {
        const expectedStatus: TestStatus = TestStatus.Finished;
        PpaasTestStatusIntegration.getStatusResult = newPpaasTestStatus;
        PpaasTestStatusIntegration.getStatusResult.status = expectedStatus;
        storedTestData.ppaasTestStatus = oldPpaasTestStatus;
        storedTestData.status = oldPpaasTestStatus.status;
        TestManagerIntegration.searchedTestsInt.set(testId, storedTestData);
        TestManagerIntegration.getFromList(testId, true).then((found: CachedTestData | undefined) => {
          expect(found, "found").to.not.equal(undefined);
          expect(found?.testData.testId, "testId").to.equal(testId);
          // Searched will move to running or requested on updates, but not otherwise
          expect(found, "found").to.not.equal(undefined);
          expect(found?.testData.testId, "testId").to.equal(testId);
          expect(found?.cacheLocation, "cacheLocation").to.equal(CacheLocation.Searched);
          expect(found?.testData.ppaasTestStatus, "ppaasTestStatus").to.not.equal(undefined);
          expect(found?.testData.ppaasTestStatus?.endTime, "endTime").to.equal(endTime);
          expect(found?.testData.ppaasTestStatus?.status, "ppaasTestStatus.status").to.equal(expectedStatus);
          expect(found?.testData.status, "status").to.equal(expectedStatus);
          expect(TestManagerIntegration.searchedTestsInt.has(testId), "searchedTestsInt.has").to.equal(true);
          done();
        }).catch((error) => done(error));
      });
    });
  });

  describe("addToStoredList", () => {
    const beforeStatus: TestStatus = TestStatus.Unknown;
    let storedTestData: StoredTestData;
    let testId: string;
    let beforeStartTime: number;

    beforeEach(() => {
      TestManagerIntegration.clearAllMaps();
      PpaasTestStatusIntegration.getStatusResult = false;
      storedTestData = createStoredTestData("addToStoredList");
      storedTestData.ppaasTestStatus = undefined;
      storedTestData.status = beforeStatus;
      testId = storedTestData.testId;
      beforeStartTime = storedTestData.startTime;
    });

    it("Should add to running if not on list", (done: Mocha.Done) => {
      TestManagerIntegration.addToStoredList(storedTestData, CacheLocation.Running).then((removed: StoredTestData | undefined) => {
        expect(removed, "removed").to.equal(undefined);
        expect(TestManagerIntegration.runningTestsInt.has(testId), "runningTestsInt.has").to.equal(true);
        done();
      }).catch((error) => done(error));
    });

    it("Should add to recent if not on list", (done: Mocha.Done) => {
      TestManagerIntegration.addToStoredList(storedTestData, CacheLocation.Recent).then((removed: StoredTestData | undefined) => {
        expect(removed, "removed").to.equal(undefined);
        expect(TestManagerIntegration.recentTestsInt.has(testId), "recentTestsInt.has").to.equal(true);
        done();
      }).catch((error) => done(error));
    });

    it("Should add to requested if not on list", (done: Mocha.Done) => {
      TestManagerIntegration.addToStoredList(storedTestData, CacheLocation.Requested).then((removed: StoredTestData | undefined) => {
        expect(removed, "removed").to.equal(undefined);
        expect(TestManagerIntegration.requestedTestsInt.has(testId), "requestedTestsInt.has").to.equal(true);
        done();
      }).catch((error) => done(error));
    });

    it("Should add to searched if not on list", (done: Mocha.Done) => {
      TestManagerIntegration.addToStoredList(storedTestData, CacheLocation.Searched).then((removed: StoredTestData | undefined) => {
        expect(removed, "removed").to.equal(undefined);
        expect(TestManagerIntegration.searchedTestsInt.has(testId), "searchedTestsInt.has").to.equal(true);
        done();
      }).catch((error) => done(error));
    });

    it("Should overwrite running if on list", (done: Mocha.Done) => {
      const copyTestData: StoredTestData = { ...storedTestData };
      const expectedStatus: TestStatus = copyTestData.status = TestStatus.Finished;
      const expectedStart = copyTestData.startTime = Date.now() - 600000;
      const expectedEnd = copyTestData.endTime = Date.now();
      TestManagerIntegration.runningTestsInt.set(testId, storedTestData);
      TestManagerIntegration.addToStoredList(copyTestData, CacheLocation.Running).then((removed: StoredTestData | undefined) => {
        expect(removed, "removed").to.equal(undefined);
        expect(TestManagerIntegration.runningTestsInt.has(testId), "runningTestsInt.has").to.equal(true);
        const found: StoredTestData | undefined = TestManagerIntegration.runningTestsInt.get(testId);
        expect(found, "found").to.not.equal(undefined);
        expect(found?.status, "status").to.equal(expectedStatus);
        expect(found?.startTime, "startTime").to.equal(expectedStart);
        expect(found?.endTime, "endTime").to.equal(expectedEnd);
        done();
      }).catch((error) => done(error));
    });

    it("Should not overwrite searched if on list", (done: Mocha.Done) => {
      const copyTestData: StoredTestData = { ...storedTestData };
      copyTestData.status = TestStatus.Finished;
      copyTestData.startTime = Date.now() - 600000;
      copyTestData.endTime = Date.now();
      TestManagerIntegration.searchedTestsInt.set(testId, storedTestData);
      TestManagerIntegration.addToStoredList(copyTestData, CacheLocation.Searched).then((removed: StoredTestData | undefined) => {
        expect(removed, "removed").to.equal(undefined);
        expect(TestManagerIntegration.searchedTestsInt.has(testId), "searchedTestsInt.has").to.equal(true);
        const found: StoredTestData | undefined = TestManagerIntegration.searchedTestsInt.get(testId);
        expect(found, "found").to.not.equal(undefined);
        expect(found?.status, "status").to.equal(beforeStatus);
        expect(found?.startTime, "startTime").to.equal(beforeStartTime);
        expect(found?.endTime, "endTime").to.equal(undefined);
        done();
      }).catch((error) => done(error));
    });

    // add to different list should move
    it("Should move to running from requested", (done: Mocha.Done) => {
      const copyTestData: StoredTestData = { ...storedTestData };
      const expectedStatus: TestStatus = copyTestData.status = TestStatus.Running;
      const expectedStart = copyTestData.startTime = Date.now() - 600000;
      const expectedEnd = copyTestData.endTime = Date.now();
      TestManagerIntegration.requestedTestsInt.set(testId, storedTestData);
      TestManagerIntegration.addToStoredList(copyTestData, CacheLocation.Running).then((removed: StoredTestData | undefined) => {
        expect(removed, "removed").to.equal(undefined);
        expect(TestManagerIntegration.requestedTestsInt.has(testId), "requestedTestsInt.has").to.equal(false);
        expect(TestManagerIntegration.runningTestsInt.has(testId), "runningTestsInt.has").to.equal(true);
        const found: StoredTestData | undefined = TestManagerIntegration.runningTestsInt.get(testId);
        expect(found, "found").to.not.equal(undefined);
        expect(found?.status, "status").to.equal(expectedStatus);
        expect(found?.startTime, "startTime").to.equal(expectedStart);
        expect(found?.endTime, "endTime").to.equal(expectedEnd);
        done();
      }).catch((error) => done(error));
    });

    it("Should move to recent from running", (done: Mocha.Done) => {
      const copyTestData: StoredTestData = { ...storedTestData };
      const expectedStatus: TestStatus = copyTestData.status = TestStatus.Finished;
      const expectedStart = copyTestData.startTime = Date.now() - 600000;
      const expectedEnd = copyTestData.endTime = Date.now();
      TestManagerIntegration.runningTestsInt.set(testId, storedTestData);
      TestManagerIntegration.addToStoredList(copyTestData, CacheLocation.Recent).then((removed: StoredTestData | undefined) => {
        expect(removed, "removed").to.equal(undefined);
        expect(TestManagerIntegration.runningTestsInt.has(testId), "runningTestsInt.has").to.equal(false);
        expect(TestManagerIntegration.recentTestsInt.has(testId), "recentTestsInt.has").to.equal(true);
        const found: StoredTestData | undefined = TestManagerIntegration.recentTestsInt.get(testId);
        expect(found, "found").to.not.equal(undefined);
        expect(found?.status, "status").to.equal(expectedStatus);
        expect(found?.startTime, "startTime").to.equal(expectedStart);
        expect(found?.endTime, "endTime").to.equal(expectedEnd);
        done();
      }).catch((error) => done(error));
    });

    it("Should move to requested from search", (done: Mocha.Done) => {
      const copyTestData: StoredTestData = { ...storedTestData };
      const expectedStatus: TestStatus = copyTestData.status = TestStatus.Finished;
      const expectedStart = copyTestData.startTime = Date.now() - 600000;
      const expectedEnd = copyTestData.endTime = Date.now();
      TestManagerIntegration.searchedTestsInt.set(testId, storedTestData);
      TestManagerIntegration.addToStoredList(copyTestData, CacheLocation.Requested).then((removed: StoredTestData | undefined) => {
        expect(removed, "removed").to.equal(undefined);
        expect(TestManagerIntegration.searchedTestsInt.has(testId), "searchedTestsInt.has").to.equal(false);
        expect(TestManagerIntegration.requestedTestsInt.has(testId), "requestedTestsInt.has").to.equal(true);
        const found: StoredTestData | undefined = TestManagerIntegration.requestedTestsInt.get(testId);
        expect(found, "found").to.not.equal(undefined);
        expect(found?.status, "status").to.equal(expectedStatus);
        expect(found?.startTime, "startTime").to.equal(expectedStart);
        expect(found?.endTime, "endTime").to.equal(expectedEnd);
        done();
      }).catch((error) => done(error));
    });

    // Add to searched should not add or move
    it("Should not move to searched from running", (done: Mocha.Done) => {
      const copyTestData: StoredTestData = { ...storedTestData };
      copyTestData.status = TestStatus.Running;
      copyTestData.startTime = Date.now() - 600000;
      copyTestData.endTime = Date.now();
      TestManagerIntegration.runningTestsInt.set(testId, storedTestData);
      TestManagerIntegration.addToStoredList(copyTestData, CacheLocation.Searched).then((removed: StoredTestData | undefined) => {
        expect(removed, "removed").to.equal(undefined);
        expect(TestManagerIntegration.searchedTestsInt.has(testId), "searchedTestsInt.has").to.equal(false);
        expect(TestManagerIntegration.runningTestsInt.has(testId), "runningTestsInt.has").to.equal(true);
        const found: StoredTestData | undefined = TestManagerIntegration.runningTestsInt.get(testId);
        expect(found, "found").to.not.equal(undefined);
        expect(found?.status, "status").to.equal(beforeStatus);
        expect(found?.startTime, "startTime").to.equal(beforeStartTime);
        expect(found?.endTime, "endTime").to.equal(undefined);
        done();
      }).catch((error) => done(error));
    });

    // Add full recent should remove one of the others, even if the add one is older
    it("Should add to recent when full, removing oldest, even if add is older", (done: Mocha.Done) => {
      TestManagerIntegration.addCountToList(MAX_SAVED_TESTS_RECENT, CacheLocation.Recent);
      for (const tempTest of Array.from(TestManagerIntegration.recentTestsInt.values())) {
        tempTest.lastRequested = new Date();
        log("tempTest.lastRequested", LogLevel.DEBUG, { tempTest });
      }
      TestManagerIntegration.addToStoredList(storedTestData, CacheLocation.Recent).then((removed: StoredTestData | undefined) => {
        expect(removed, "removed").to.not.equal(undefined);
        expect(removed?.testId, "removed.testId").to.not.equal(testId);
        expect(TestManagerIntegration.recentTestsInt.has(testId), "recentTestsInt.has").to.equal(true);
        const found: StoredTestData | undefined = TestManagerIntegration.recentTestsInt.get(testId);
        expect(found, "found").to.not.equal(undefined);
        expect(found?.status, "status").to.equal(beforeStatus);
        expect(found?.startTime, "startTime").to.equal(beforeStartTime);
        expect(found?.endTime, "endTime").to.equal(undefined);
        done();
      }).catch((error) => done(error));
    });

    it("Should add to recent when full, not removing is already there", (done: Mocha.Done) => {
      TestManagerIntegration.addCountToList(MAX_SAVED_TESTS_RECENT - 1, CacheLocation.Recent);
      for (const tempTest of Array.from(TestManagerIntegration.recentTestsInt.values())) {
        tempTest.lastRequested = new Date();
        log("tempTest.lastRequested", LogLevel.DEBUG, { tempTest });
      }
      TestManagerIntegration.recentTestsInt.set(testId, storedTestData);
      TestManagerIntegration.addToStoredList(storedTestData, CacheLocation.Recent).then((removed: StoredTestData | undefined) => {
        expect(removed, "removed").to.equal(undefined);
        expect(TestManagerIntegration.recentTestsInt.has(testId), "recentTestsInt.has").to.equal(true);
        const found: StoredTestData | undefined = TestManagerIntegration.recentTestsInt.get(testId);
        expect(found, "found").to.not.equal(undefined);
        expect(found?.status, "status").to.equal(beforeStatus);
        expect(found?.startTime, "startTime").to.equal(beforeStartTime);
        expect(found?.endTime, "endTime").to.equal(undefined);
        done();
      }).catch((error) => done(error));
    });

    it("Should add to requtested when full, removing oldest, even if add is older", (done: Mocha.Done) => {
      TestManagerIntegration.addCountToList(MAX_SAVED_TESTS_RECENT, CacheLocation.Requested);
      for (const tempTest of Array.from(TestManagerIntegration.requestedTestsInt.values())) {
        tempTest.lastRequested = new Date();
        log("tempTest.lastRequested", LogLevel.DEBUG, { tempTest });
      }
      TestManagerIntegration.addToStoredList(storedTestData, CacheLocation.Requested).then((removed: StoredTestData | undefined) => {
        expect(removed, "removed").to.not.equal(undefined);
        expect(removed?.testId, "removed.testId").to.not.equal(testId);
        expect(TestManagerIntegration.requestedTestsInt.has(testId), "requestedTestsInt.has").to.equal(true);
        const found: StoredTestData | undefined = TestManagerIntegration.requestedTestsInt.get(testId);
        expect(found, "found").to.not.equal(undefined);
        expect(found?.status, "status").to.equal(beforeStatus);
        expect(found?.startTime, "startTime").to.equal(beforeStartTime);
        expect(found?.endTime, "endTime").to.equal(undefined);
        done();
      }).catch((error) => done(error));
    });

    it("Should add to running and still be modifiable", (done: Mocha.Done) => {
      const copyTestData: StoredTestData = { ...storedTestData };
      const expectedStatus: TestStatus = TestStatus.Finished;
      const expectedStart = Date.now() - 600000;
      const expectedEnd = Date.now();
      TestManagerIntegration.runningTestsInt.set(testId, storedTestData);
      TestManagerIntegration.addToStoredList(copyTestData, CacheLocation.Running).then((removed: StoredTestData | undefined) => {
        copyTestData.status = expectedStatus;
        copyTestData.startTime = expectedStart;
        copyTestData.endTime = expectedEnd;
        expect(removed, "removed").to.equal(undefined);
        expect(TestManagerIntegration.runningTestsInt.has(testId), "runningTestsInt.has").to.equal(true);
        const found: StoredTestData | undefined = TestManagerIntegration.runningTestsInt.get(testId);
        expect(found, "found").to.not.equal(undefined);
        expect(found?.status, "status").to.equal(expectedStatus);
        expect(found?.startTime, "startTime").to.equal(expectedStart);
        expect(found?.endTime, "endTime").to.equal(expectedEnd);
        done();
      }).catch((error) => done(error));
    });

    it("Should remove cacheLocation", (done: Mocha.Done) => {
      const copyTestData: CachedTestData = { testData: { ...storedTestData }, cacheLocation: CacheLocation.Running };
      TestManagerIntegration.addToStoredList(copyTestData.testData, CacheLocation.Running).then((removed: StoredTestData | undefined) => {
        expect(removed, "removed").to.equal(undefined);
        expect(TestManagerIntegration.runningTestsInt.has(testId), "runningTestsInt.has").to.equal(true);
        const found: StoredTestData | undefined = TestManagerIntegration.runningTestsInt.get(testId);
        expect(found, "found").to.not.equal(undefined);
        expect((found as any).cacheLocation, "cacheLocation").to.equal(undefined);
        done();
      }).catch((error) => done(error));
    });
  });

  describe("getLatestDateTime", () => {
    let storedTestData: StoredTestData;
    let errorCounter = 0;

    beforeEach(() => {
      TestManagerIntegration.clearAllMaps();
      PpaasTestStatusIntegration.getStatusResult = false;
      storedTestData = createStoredTestData("getLatestDateTime");
      storedTestData.ppaasTestStatus = undefined;
      storedTestData.lastChecked = undefined;
      storedTestData.lastUpdated = undefined;
      storedTestData.lastRequested = undefined;
    });

    it("Should return 0 for all undefined", (done: Mocha.Done) => {
      try {
        expect(getLatestDateTime(storedTestData)).to.equal(0);
        done();
      } catch (error) {
        log("test error " + errorCounter++, LogLevel.ERROR, error);
        done(error);
      }
    });

    it("Should return 0 for bad strings", (done: Mocha.Done) => {
      try {
        storedTestData.lastChecked = "bad";
        storedTestData.lastUpdated = "bad";
        expect(getLatestDateTime(storedTestData)).to.equal(0);
        done();
      } catch (error) {
        log("test error " + errorCounter++, LogLevel.ERROR, error);
        done(error);
      }
    });

    it("Should return lastRequested for bad strings", (done: Mocha.Done) => {
      try {
        storedTestData.lastChecked = "bad";
        storedTestData.lastUpdated = "bad";
        storedTestData.lastRequested = new Date();
        const expected = storedTestData.lastRequested.getTime();
        expect(getLatestDateTime(storedTestData)).to.equal(expected);
        done();
      } catch (error) {
        log("test error " + errorCounter++, LogLevel.ERROR, error);
        done(error);
      }
    });

    // lastChecked
    it("Should return lastChecked date for strings", (done: Mocha.Done) => {
      try {
        const nowTime = Date.now();
        const nowDate = new Date(nowTime);
        const earlierDate = new Date(nowTime - 1001); // String parsing only can format to the second
        storedTestData.lastChecked = nowDate.toUTCString();
        storedTestData.lastUpdated = earlierDate.toUTCString();
        storedTestData.lastRequested = earlierDate;
        const expected = Date.parse(nowDate.toUTCString()); // Expected will be rounded to the second
        expect(getLatestDateTime(storedTestData)).to.equal(expected);
        done();
      } catch (error) {
        log("test error " + errorCounter++, LogLevel.ERROR, error);
        done(error);
      }
    });

    it("Should return lastChecked date if only", (done: Mocha.Done) => {
      try {
        const nowTime = Date.now();
        const nowDate = new Date(nowTime);
        storedTestData.lastChecked = nowDate;
        expect(getLatestDateTime(storedTestData)).to.equal(nowTime);
        done();
      } catch (error) {
        log("test error " + errorCounter++, LogLevel.ERROR, error);
        done(error);
      }
    });

    it("Should return lastChecked date if latest", (done: Mocha.Done) => {
      try {
        const nowTime = Date.now();
        const nowDate = new Date(nowTime);
        const earlierDate = new Date(nowTime - 1);
        storedTestData.lastChecked = nowDate;
        storedTestData.lastUpdated = earlierDate;
        storedTestData.lastRequested = earlierDate;
        expect(getLatestDateTime(storedTestData)).to.equal(nowTime);
        done();
      } catch (error) {
        log("test error " + errorCounter++, LogLevel.ERROR, error);
        done(error);
      }
    });

    // lastUpdated
    it("Should return lastUpdated date for strings", (done: Mocha.Done) => {
      try {
        const nowTime = Date.now();
        const nowDate = new Date(nowTime);
        const earlierDate = new Date(nowTime - 1001); // String parsing only can format to the second
        storedTestData.lastChecked = earlierDate.toUTCString();
        storedTestData.lastUpdated = nowDate.toUTCString();
        storedTestData.lastRequested = earlierDate;
        const expected = Date.parse(nowDate.toUTCString()); // Expected will be rounded to the second
        expect(getLatestDateTime(storedTestData)).to.equal(expected);
        done();
      } catch (error) {
        log("test error " + errorCounter++, LogLevel.ERROR, error);
        done(error);
      }
    });

    it("Should return lastUpdated date if only", (done: Mocha.Done) => {
      try {
        const nowTime = Date.now();
        const nowDate = new Date(nowTime);
        storedTestData.lastUpdated = nowDate;
        expect(getLatestDateTime(storedTestData)).to.equal(nowTime);
        done();
      } catch (error) {
        log("test error " + errorCounter++, LogLevel.ERROR, error);
        done(error);
      }
    });

    it("Should return lastUpdated date if latest", (done: Mocha.Done) => {
      try {
        const nowTime = Date.now();
        const nowDate = new Date(nowTime);
        const earlierDate = new Date(nowTime - 1);
        storedTestData.lastChecked = earlierDate;
        storedTestData.lastUpdated = nowDate;
        storedTestData.lastRequested = earlierDate;
        expect(getLatestDateTime(storedTestData)).to.equal(nowTime);
        done();
      } catch (error) {
        log("test error " + errorCounter++, LogLevel.ERROR, error);
        done(error);
      }
    });

    // lastRequested
    it("Should return lastRequested date if only", (done: Mocha.Done) => {
      try {
        const nowTime = Date.now();
        const nowDate = new Date(nowTime);
        storedTestData.lastRequested = nowDate;
        expect(getLatestDateTime(storedTestData)).to.equal(nowTime);
        done();
      } catch (error) {
        log("test error " + errorCounter++, LogLevel.ERROR, error);
        done(error);
      }
    });

    it("Should return lastRequested date if latest", (done: Mocha.Done) => {
      try {
        const nowTime = Date.now();
        const nowDate = new Date(nowTime);
        const earlierDate = new Date(nowTime - 1);
        storedTestData.lastChecked = earlierDate;
        storedTestData.lastUpdated = earlierDate;
        storedTestData.lastRequested = nowDate;
        expect(getLatestDateTime(storedTestData)).to.equal(nowTime);
        done();
      } catch (error) {
        log("test error " + errorCounter++, LogLevel.ERROR, error);
        done(error);
      }
    });
  });

  describe("removeOldest", () => {
    const testMap = new Map<string, StoredTestData>();
    const nowTime = Date.now();
    const nowDate = new Date(nowTime);
    const earlierDate = new Date(nowTime - 1000);
    const laterDate = new Date(nowTime + 1000);
    let zeroTestData: StoredTestData;
    let earlierTestData: StoredTestData;
    let nowTestData: StoredTestData;
    let laterTestData: StoredTestData;
    let errorCounter = 0;

    before(() => {
      TestManagerIntegration.clearAllMaps();
      PpaasTestStatusIntegration.getStatusResult = false;
      zeroTestData = createStoredTestData("removeOldestZero");
      earlierTestData = createStoredTestData("removeOldestEarlier");
      nowTestData = createStoredTestData("removeOldestNow");
      laterTestData = createStoredTestData("removeOldestLater");
    });

    beforeEach(() => {
      testMap.clear();
      zeroTestData.lastChecked = zeroTestData.lastUpdated = zeroTestData.lastRequested = undefined;
      earlierTestData.lastChecked = earlierTestData.lastUpdated = earlierTestData.lastRequested = earlierDate;
      nowTestData.lastChecked = nowTestData.lastUpdated = nowTestData.lastRequested = nowDate;
      laterTestData.lastChecked = laterTestData.lastUpdated = laterTestData.lastRequested = laterDate;
    });

    // Remove oldest empty
    it("Should return undefined on empty", (done: Mocha.Done) => {
      try {
        const oldest = removeOldest(testMap);
        expect(oldest).to.equal(undefined);
        done();
      } catch (error) {
        log("test error " + errorCounter++, LogLevel.ERROR, error);
        done(error);
      }
    });

    it("Should return zero on oldest zero", (done: Mocha.Done) => {
      try {
        testMap.set(zeroTestData.testId, zeroTestData);
        testMap.set(earlierTestData.testId, earlierTestData);
        testMap.set(nowTestData.testId, nowTestData);
        testMap.set(laterTestData.testId, laterTestData);
        const oldest = removeOldest(testMap);
        expect(oldest, "oldest").to.not.equal(undefined);
        expect(oldest?.testId, "testId").to.equal(zeroTestData.testId);
        done();
      } catch (error) {
        log("test error " + errorCounter++, LogLevel.ERROR, error);
        done(error);
      }
    });

    // Remove oldest multiple
    it("Should return oldest on oldest non-zero", (done: Mocha.Done) => {
      try {
        testMap.set(earlierTestData.testId, earlierTestData);
        testMap.set(nowTestData.testId, nowTestData);
        testMap.set(laterTestData.testId, laterTestData);
        const oldest = removeOldest(testMap);
        expect(oldest, "oldest").to.not.equal(undefined);
        expect(oldest?.testId, "testId").to.equal(earlierTestData.testId);
        done();
      } catch (error) {
        log("test error " + errorCounter++, LogLevel.ERROR, error);
        done(error);
      }
    });

    it("Should return oldest on oldest lastChecked", (done: Mocha.Done) => {
      try {
        earlierTestData.lastUpdated = earlierTestData.lastRequested = undefined;
        nowTestData.lastUpdated = nowTestData.lastRequested = undefined;
        laterTestData.lastUpdated = laterTestData.lastRequested = undefined;
        testMap.set(earlierTestData.testId, earlierTestData);
        testMap.set(nowTestData.testId, nowTestData);
        testMap.set(laterTestData.testId, laterTestData);
        const oldest = removeOldest(testMap);
        expect(oldest, "oldest").to.not.equal(undefined);
        expect(oldest?.testId, "testId").to.equal(earlierTestData.testId);
        done();
      } catch (error) {
        log("test error " + errorCounter++, LogLevel.ERROR, error);
        done(error);
      }
    });

    it("Should return oldest on oldest lastUpdated", (done: Mocha.Done) => {
      try {
        earlierTestData.lastChecked = earlierTestData.lastRequested = undefined;
        nowTestData.lastChecked = nowTestData.lastRequested = undefined;
        laterTestData.lastChecked = laterTestData.lastRequested = undefined;
        testMap.set(earlierTestData.testId, earlierTestData);
        testMap.set(nowTestData.testId, nowTestData);
        testMap.set(laterTestData.testId, laterTestData);
        const oldest = removeOldest(testMap);
        expect(oldest, "oldest").to.not.equal(undefined);
        expect(oldest?.testId, "testId").to.equal(earlierTestData.testId);
        done();
      } catch (error) {
        log("test error " + errorCounter++, LogLevel.ERROR, error);
        done(error);
      }
    });

    it("Should return oldest on oldest lastRequested", (done: Mocha.Done) => {
      try {
        earlierTestData.lastChecked = earlierTestData.lastUpdated = undefined;
        nowTestData.lastChecked = nowTestData.lastUpdated = undefined;
        laterTestData.lastChecked = laterTestData.lastUpdated = undefined;
        testMap.set(earlierTestData.testId, earlierTestData);
        testMap.set(nowTestData.testId, nowTestData);
        testMap.set(laterTestData.testId, laterTestData);
        const oldest = removeOldest(testMap);
        expect(oldest, "oldest").to.not.equal(undefined);
        expect(oldest?.testId, "testId").to.equal(earlierTestData.testId);
        done();
      } catch (error) {
        log("test error " + errorCounter++, LogLevel.ERROR, error);
        done(error);
      }
    });
  });

  describe("updateRunningTest", () => {
    let testStatusMessage: TestStatusMessage;
    const beforeStatus: TestStatus = TestStatus.Unknown;
    let storedTestData: StoredTestData;
    let testId: string;
    let ppaasTestId: PpaasTestId;
    let endTime: number;
    const instanceId: string = "unittest-instance";
    const hostname: string = "unittest-host";
    const ipAddress: string = "127.0.0.1";
    const errors: string[] = ["unittest-errors"];
    const s3Filename: string[] = ["s3-results"];
    const resultsFilename: string[] = ["unittest-results"];
    const s3Status: TestStatus = TestStatus.Scheduled;
    const messageStatus: TestStatus = TestStatus.Running;
    let oldPpaasTestStatus: PpaasTestStatus;

    beforeEach(() => {
      log("updateRunningTest beforeEach", LogLevel.DEBUG);
      TestManagerIntegration.clearAllMaps();
      PpaasTestStatusIntegration.getStatusResult = false;
      storedTestData = createStoredTestData("updateRunningTest");
      storedTestData.ppaasTestStatus = undefined;
      storedTestData.status = beforeStatus;
      testId = storedTestData.testId;
      ppaasTestId = PpaasTestId.getFromTestId(testId);
      endTime = storedTestData.startTime + (60 * 60 * 1000);
      oldPpaasTestStatus = new PpaasTestStatus(ppaasTestId, {
        ...storedTestData,
        status: s3Status,
        resultsFilename: s3Filename,
        endTime: storedTestData.startTime + (30 * 60 * 1000)
      });
      testStatusMessage = {
        startTime: storedTestData.startTime,
        endTime,
        resultsFilename,
        status: messageStatus,
        instanceId,
        hostname,
        ipAddress
      };
    });

    it("Should move to running from requested on MessageType.TestStatus", (done: Mocha.Done) => {
      const expectedStatus: TestStatus = TestStatus.Running;
      PpaasTestStatusIntegration.getStatusResult = oldPpaasTestStatus;
      TestManagerIntegration.searchedTestsInt.set(testId, storedTestData);
      testStatusMessage.status = expectedStatus;
      const timeBefore = Date.now();
      TestManagerIntegration.updateRunningTest(testId, testStatusMessage, MessageType.TestStatus).then(() => {
        expect(TestManagerIntegration.runningTestsInt.has(testId), "runningTestsInt.has").to.equal(true);
        const found: StoredTestData | undefined = TestManagerIntegration.runningTestsInt.get(testId);
        expect(found, "found").to.not.equal(undefined);
        expect(found?.testId, "testId").to.equal(testId);
        expect(found?.status, "status").to.equal(expectedStatus);
        expect(found?.endTime, "endTime").to.equal(endTime);
        expect(found?.instanceId, "instanceId").to.equal(instanceId);
        expect(found?.hostname, "hostname").to.equal(hostname);
        expect(found?.ipAddress, "ipAddress").to.equal(ipAddress);
        expect(found?.lastUpdated, "lastUpdated").to.not.equal(undefined);
        expect(typeof found?.lastUpdated, "typeof lastUpdated").to.not.equal("string");
        expect((found?.lastUpdated as Date).getTime(), "lastUpdated").to.be.greaterThanOrEqual(timeBefore);
        expect(found?.errors, "errors").to.equal(undefined);
        expect(found?.resultsFileLocation, "resultsFileLocation").to.not.equal(undefined);
        expect(found?.resultsFileLocation?.length, "resultsFileLocation.length").to.equal(1);
        expect(found?.resultsFileLocation![0], "resultsFileLocation[0]").to.include(resultsFilename[0]);
        expect(found?.ppaasTestStatus, "ppaasTestStatus").to.not.equal(undefined);
        expect(found?.ppaasTestStatus?.endTime, "endTime").to.equal(oldPpaasTestStatus.endTime);
        expect(found?.ppaasTestStatus?.status, "ppaasTestStatus.status").to.equal(oldPpaasTestStatus.status);
        expect(TestManagerIntegration.searchedTestsInt.has(testId), "searchedTestsInt.has").to.equal(false);
        done();
      }).catch((error) => done(error));
    });

    it("Should move to recent from running if on MessageType.TestFinished", (done: Mocha.Done) => {
      const expectedStatus: TestStatus = TestStatus.Finished;
      PpaasTestStatusIntegration.getStatusResult = oldPpaasTestStatus;
      TestManagerIntegration.runningTestsInt.set(testId, storedTestData);
      testStatusMessage.status = expectedStatus;
      testStatusMessage.errors = errors;
      const timeBefore = Date.now();
      TestManagerIntegration.updateRunningTest(testId, testStatusMessage, MessageType.TestFinished).then(() => {
        expect(TestManagerIntegration.recentTestsInt.has(testId), "recentTestsInt.has").to.equal(true);
        const found: StoredTestData | undefined = TestManagerIntegration.recentTestsInt.get(testId);
        expect(found, "found").to.not.equal(undefined);
        expect(found?.testId, "testId").to.equal(testId);
        expect(found?.status, "status").to.equal(expectedStatus);
        expect(found?.endTime, "endTime").to.equal(endTime);
        expect(found?.instanceId, "instanceId").to.equal(instanceId);
        expect(found?.hostname, "hostname").to.equal(hostname);
        expect(found?.ipAddress, "ipAddress").to.equal(ipAddress);
        expect(found?.lastUpdated, "lastUpdated").to.not.equal(undefined);
        expect(typeof found?.lastUpdated, "typeof lastUpdated").to.not.equal("string");
        expect((found?.lastUpdated as Date).getTime(), "lastUpdated").to.be.greaterThanOrEqual(timeBefore);
        expect(JSON.stringify(found?.errors), "errors").to.equal(JSON.stringify(errors));
        expect(found?.resultsFileLocation, "resultsFileLocation").to.not.equal(undefined);
        expect(found?.resultsFileLocation?.length, "resultsFileLocation.length").to.equal(1);
        expect(found?.resultsFileLocation![0], "resultsFileLocation[0]").to.include(resultsFilename[0]);
        expect(found?.ppaasTestStatus, "ppaasTestStatus").to.not.equal(undefined);
        expect(found?.ppaasTestStatus?.endTime, "endTime").to.equal(oldPpaasTestStatus.endTime);
        expect(found?.ppaasTestStatus?.status, "ppaasTestStatus.status").to.equal(oldPpaasTestStatus.status);
        expect(TestManagerIntegration.runningTestsInt.has(testId), "runningTestsInt.has").to.equal(false);
        done();
      }).catch((error) => done(error));
    });

    it("Should move to recent from running if on MessageType.TestFailed", (done: Mocha.Done) => {
      const expectedStatus: TestStatus = TestStatus.Failed;
      PpaasTestStatusIntegration.getStatusResult = oldPpaasTestStatus;
      TestManagerIntegration.runningTestsInt.set(testId, storedTestData);
      testStatusMessage.status = expectedStatus;
      testStatusMessage.errors = errors;
      TestManagerIntegration.updateRunningTest(testId, testStatusMessage, MessageType.TestFailed).then(() => {
        expect(TestManagerIntegration.recentTestsInt.has(testId), "recentTestsInt.has").to.equal(true);
        const found: StoredTestData | undefined = TestManagerIntegration.recentTestsInt.get(testId);
        expect(found, "found").to.not.equal(undefined);
        expect(found?.testId, "testId").to.equal(testId);
        expect(found?.status, "status").to.equal(expectedStatus);
        expect(found?.endTime, "endTime").to.equal(endTime);
        expect(found?.instanceId, "instanceId").to.equal(instanceId);
        expect(found?.hostname, "hostname").to.equal(hostname);
        expect(found?.ipAddress, "ipAddress").to.equal(ipAddress);
        expect(JSON.stringify(found?.errors), "errors").to.equal(JSON.stringify(errors));
        expect(found?.resultsFileLocation, "resultsFileLocation").to.not.equal(undefined);
        expect(found?.resultsFileLocation?.length, "resultsFileLocation.length").to.equal(1);
        expect(found?.resultsFileLocation![0], "resultsFileLocation[0]").to.include(resultsFilename[0]);
        expect(found?.ppaasTestStatus, "ppaasTestStatus").to.not.equal(undefined);
        expect(found?.ppaasTestStatus?.endTime, "endTime").to.equal(oldPpaasTestStatus.endTime);
        expect(found?.ppaasTestStatus?.status, "ppaasTestStatus.status").to.equal(oldPpaasTestStatus.status);
        expect(TestManagerIntegration.runningTestsInt.has(testId), "runningTestsInt.has").to.equal(false);
        done();
      }).catch((error) => done(error));
    });
  });
});<|MERGE_RESOLUTION|>--- conflicted
+++ resolved
@@ -33,17 +33,13 @@
   log
 } from "@fs/ppaas-common";
 import type { File, FileJSON } from "formidable";
-<<<<<<< HEAD
 import { mockGetObjectTagging, mockS3, resetMockS3 } from "./mock";
 import { Test as MochaTest } from "mocha";
-import { PpaasEncryptS3File } from "../pages/api/util/ppaasencrypts3file";
-=======
 import { PpaasEncryptS3File } from "../src/ppaasencrypts3file";
->>>>>>> bd0bfb02
 import { TestSchedulerIntegration } from "./testscheduler.spec";
-import { VERSION_TAG_NAME } from "../pages/api/util/pewpew";
+import { VERSION_TAG_NAME } from "../src/pewpew";
 import { expect } from "chai";
-import { latestPewPewVersion } from "../pages/api/util/clientutil";
+import { latestPewPewVersion } from "../src/clientutil";
 import path from "path";
 
 const localDirectory: string = path.resolve(process.env.UNIT_TEST_FOLDER || "test");
