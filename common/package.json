{
  "name": "@fs/ppaas-common",
<<<<<<< HEAD
  "version": "4.0.3",
=======
  "version": "4.0.5",
>>>>>>> 45c97036
  "description": "Common Code for the PewPewController and PewPewAgent",
  "type": "module",
  "main": "dist/src/index.js",
  "types": "dist/src/index.d.ts",
  "files": [
    "dist/src/**/*",
    "dist/types/**/*"
  ],
  "scripts": {
    "build": "npm run buildonly",
    "buildonly": "tsc",
    "test": "npm run buildonly && mocha ./dist/test --timeout 30000 -r dotenv-flow/config",
    "testonly": "mocha ./dist/test --timeout 30000 -r dotenv-flow/config",
    "integration": "npm run build && mocha ./dist/integration --timeout 300000 -r dotenv-flow/config",
    "coverage": "npm run build && mocha ./dist/test ./dist/integration --timeout 300000 -r dotenv-flow/config",
    "prepare": "tsc --project tsconfig.lib.json",
    "clean": "rimraf dist/"
  },
  "repository": {
    "type": "git",
    "url": "git+https://github.com/FamilySearch/pewpew.git"
  },
  "engines": {
    "node": ">=20.0.0"
  },
  "peerDependencies": {
    "@fs/config-wasm": "*"
  },
  "dependencies": {
    "@aws-sdk/client-s3": "^3.363.0",
    "@aws-sdk/client-sqs": "^3.363.0",
    "@aws-sdk/credential-providers": "^3.363.0",
    "@aws-sdk/ec2-metadata-service": "^3.363.0",
    "@aws-sdk/lib-storage": "^3.363.0",
    "bunyan": "~1.8.0",
    "rimraf": "^6.0.0"
  },
  "devDependencies": {
    "@aws-sdk/types": "^3.363.0",
    "@eslint/eslintrc": "^3.1.0",
    "@eslint/js": "^9.8.0",
    "@fs/config-wasm": "*",
    "@smithy/util-stream": "^4.0.0",
    "@types/bunyan": "~1.8.8",
    "@types/chai": "^5.0.0",
    "@types/mocha": "^10.0.0",
    "@types/node": "^24.0.0",
    "@typescript-eslint/eslint-plugin": "^8.15.0",
    "@typescript-eslint/parser": "^8.15.0",
    "aws-sdk-client-mock": "^4.0.0",
    "chai": "^6.0.0",
    "dotenv": "^17.0.0",
    "dotenv-flow": "^4.0.1",
    "eslint": "^9.15.0",
    "mocha": "^11.0.0",
    "typescript": "^5.3.0"
  }
}<|MERGE_RESOLUTION|>--- conflicted
+++ resolved
@@ -1,10 +1,6 @@
 {
   "name": "@fs/ppaas-common",
-<<<<<<< HEAD
-  "version": "4.0.3",
-=======
   "version": "4.0.5",
->>>>>>> 45c97036
   "description": "Common Code for the PewPewController and PewPewAgent",
   "type": "module",
   "main": "dist/src/index.js",
