--- conflicted
+++ resolved
@@ -63,11 +63,7 @@
   null
 );
 const invalidFiles = {
-<<<<<<< HEAD
-  additionalFiles: [legacyPewpewZipFile] as any as File
-=======
-  additionalFiles: [pewpewZipFile]
->>>>>>> 519f7805
+  additionalFiles: [legacyPewpewZipFile]
 };
 
 const pewpewS3Folder = PEWPEW_BINARY_FOLDER;
@@ -105,21 +101,12 @@
       const filename: string = legacyPewpewZipFile.originalFilename!;
       const unzippedFiles: File[] = await unzipFile(legacyPewpewZipFile);
       log("unzipped " + filename, LogLevel.DEBUG, unzippedFiles);
-<<<<<<< HEAD
       filesLegacyPewpew = {
-        additionalFiles: unzippedFiles as any as File
-=======
-      files = {
         additionalFiles: unzippedFiles
->>>>>>> 519f7805
       };
       log("legacy files " + filename, LogLevel.DEBUG, filesLegacyPewpew);
       mixedFiles = {
-<<<<<<< HEAD
-        additionalFiles: [...unzippedFiles, legacyPewpewZipFile] as any as File
-=======
-        additionalFiles: [...unzippedFiles, pewpewZipFile]
->>>>>>> 519f7805
+        additionalFiles: [...unzippedFiles, legacyPewpewZipFile]
       };
       if (platform() === "win32") {
         // Windows gets EBUSY trying to run pewpew --version since the unzip still hasn't released
