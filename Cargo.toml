--- conflicted
+++ resolved
@@ -20,7 +20,7 @@
 [dependencies]
 base64.workspace = true
 body_reader = { path = "./lib/body_reader" }
-bytes = "1"
+bytes.workspace = true
 channel = { path = "./lib/channel" }
 clap = { version = "4", features = ["derive", "cargo", "std", "help", "usage", "error-context", "wrap_help"], default-features = false }
 config.workspace = true
@@ -32,19 +32,12 @@
 futures.workspace = true
 futures-timer.workspace = true
 hdrhistogram = "7"
-<<<<<<< HEAD
 http.workspace = true
-hyper = { workspace = true, features = ["client", "http1", "http2", "stream"] }
-hyper-tls = "0.5"
+hyper = { workspace = true, features = ["client", "http1", "http2"] }
+hyper-tls = "0.6"
+hyper-util = { workspace = true, features = ["tokio", "client", "http1", "http2"] }
+http-body-util.workspace = true
 itertools.workspace = true
-=======
-http = "1"
-hyper = { version = "1", features = ["client", "http1", "http2"] }
-hyper-tls = "0.6"
-hyper-util = { version = "0.1", features = ["tokio", "client", "http1", "http2"] }
-http-body-util = "0.1"
-itertools = "0.13"
->>>>>>> 376feedc
 mod_interval = { path = "./lib/mod_interval" }
 native-tls = "0.2"
 once_cell.workspace = true
@@ -110,12 +103,15 @@
 
 [workspace.dependencies]
 base64 = "0.22"
+bytes = "1"
 config = { path = "./lib/config" }
 ether = { path = "./lib/either" }
 futures = "0.3"
 futures-timer = "3"
-http = "0.2"
-hyper = "0.14"
+http = "1"
+http-body-util = "0.1"
+hyper = "1"
+hyper-util = "0.1"
 itertools = "0.13"
 js-sys = "0.3.64"
 log = "0.4"
