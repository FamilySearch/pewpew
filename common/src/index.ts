--- conflicted
+++ resolved
@@ -8,10 +8,7 @@
   PEWPEW_BINARY_EXECUTABLE,
   PEWPEW_BINARY_EXECUTABLE_NAMES,
   PEWPEW_BINARY_FOLDER,
-<<<<<<< HEAD
-=======
   PEWPEW_VERSION_LATEST,
->>>>>>> 0bca329c
   SYSTEM_NAME,
   poll,
   sleep
@@ -46,10 +43,7 @@
   PEWPEW_BINARY_EXECUTABLE,
   PEWPEW_BINARY_EXECUTABLE_NAMES,
   PEWPEW_BINARY_FOLDER,
-<<<<<<< HEAD
-=======
   PEWPEW_VERSION_LATEST,
->>>>>>> 0bca329c
   SYSTEM_NAME,
   poll,
   sleep,
