import {
  API_ERROR_FORMAT,
  API_SEARCH,
  API_TEST,
  AllTests,
  AllTestsResponse,
  AuthPermission,
  AuthPermissions,
  ErrorResponse,
  TestData,
  TestDataResponse,
  TestListResponse,
  TestManagerResponse
} from "../types";
import { Danger, Warning } from "../components/Alert";
import {
  GetServerSideProps,
  GetServerSidePropsContext,
  GetServerSidePropsResult
} from "next";
import { H1, H3 } from "../components/Headers";
import { LogLevel, log } from "./api/util/log";
import { LogLevel as LogLevelServer, log as logServer } from "@fs/ppaas-common";
import React, { useEffect, useState } from "react";
import axios, { AxiosError, AxiosResponse } from "axios";
import { formatError, formatPageHref, isTestData } from "./api/util/clientutil";
import Div from "../components/Div";
import { Layout } from "../components/Layout";
import { TestInfo } from "../components/TestInfo";
import { TestManager } from "./api/util/testmanager";
import { TestResults } from "../components/TestResults";
import { TestStatus } from "@fs/ppaas-common/dist/types";
import { TestsList } from "../components/TestsList";
import { authPage } from "./api/util/authserver";
import getConfig from "next/config";
import styled from "styled-components";
import { useRouter } from "next/router";

// Have to check for null on this since the tsc test compile it will be, but nextjs will have a publicRuntimeConfig
const publicRuntimeConfig: any = getConfig() && getConfig().publicRuntimeConfig ? getConfig().publicRuntimeConfig : {};
const TEST_STATUS_REFRESH_DELAY: number = Number(publicRuntimeConfig.TEST_STATUS_REFRESH_DELAY) || 10000;
const TEST_ERRORS_MAX_DISPLAYED: number = Number(publicRuntimeConfig.TEST_ERRORS_MAX_DISPLAYED) || 20;
const TEST_ERRORS_MAX_LINE_LENGTH: number = Number(publicRuntimeConfig.TEST_ERRORS_MAX_LINE_LENGTH) || 200;
const SEARCH_REGEX: RegExp = /^[\w\d/]*$/;

const TestStatusDiv = styled(Div)`
  flex-flow: row wrap;
  flex: initial;
`;
const TestStatusSection = styled(Div)`
  flex-flow: column;
  flex: 1;
  text-align: center;
  justify-content: flex-start;
`;

// What this returns or calls from the parents
export interface TestStatusProps {
  testData: TestData | undefined;
  allTests: AllTests | undefined;
  testIdSearch?: string;
  searchTestResult?: TestData[];
  errorLoading: string | undefined;
  authPermission?: AuthPermission;
}

// It's own data that will redraw the UI on changes
export interface TestStatusState {
  testIdSearch: string;
  searchTestResult: TestData[] | undefined;
  pewpewStdErrors?: string[];
  pewpewStdErrorsTruncated?: boolean;
<<<<<<< HEAD
=======
  pewpewStdErrorsRedirect?: boolean;
>>>>>>> 3f0a7b66
  error: string | undefined;
}

const noTestsFoundEror = (searchString: string, searchExtension?: string | string[]) =>
  `No s3Folders found starting with: "${searchString}"` + (searchExtension ? ` and extension ${JSON.stringify(searchExtension)}` : "");

const TestStatusPage = ({
  testData,
  allTests,
  errorLoading,
  authPermission,
  searchTestResult: propsSearchTestResult,
  testIdSearch: propsTestIdSearch
}: TestStatusProps) => {
  let doubleClickCheck: boolean = false;
  const defaultState: TestStatusState = {
    testIdSearch: propsTestIdSearch || "",
    searchTestResult: propsSearchTestResult,
    pewpewStdErrors: undefined,
    pewpewStdErrorsTruncated: undefined,
<<<<<<< HEAD
=======
    pewpewStdErrorsRedirect: undefined,
>>>>>>> 3f0a7b66
    error: errorLoading
  };
  const [state, setFormData] = useState(defaultState);
  const setState = (newState: Partial<TestStatusState>) => setFormData((oldState: TestStatusState) => ({ ...oldState, ...newState}));
  const router = useRouter();
  const fetchData = async (testId: string) => {
    try {
      const url = formatPageHref(`${API_TEST}?testId=${testId}`);
      // If we're client-side the cookie gets passed automatically
      const response: AxiosResponse = await axios.get(url);
      // Convert it to json
      if (!isTestData(response.data)) {
        const errorString = API_TEST + " did not return a TestData object";
        log(errorString, LogLevel.ERROR, response.data);
        throw new Error(errorString);
      }
      const newTestData: TestData = response.data;
      log("New testData", LogLevel.DEBUG, newTestData);
      if (testData) {
        Object.assign(testData, newTestData); // Assign to overwrite the current data since it's not state
      } else {
        testData = newTestData;
      }
      setState({ error: undefined }); // Force a redraw
    } catch (error) {
      log("Error loading test data", LogLevel.WARN, error);
      setState({ error: formatError(error) });
    }
  };

  // The "if" must be inside the useEffect or when we transition from running to finished we'll get this error:
  // Uncaught Error: Rendered fewer hooks than expected. This may be caused by an accidental early return statement.
  // We have to maintain the same number of hooks on a redraw
  useEffect(() => {
    log("teststatus useEffect", LogLevel.DEBUG, { testData });
    if (testData && (testData.status === TestStatus.Created || testData.status === TestStatus.Running)) {
      const intervalId = setInterval(() => fetchData(testData!.testId), TEST_STATUS_REFRESH_DELAY);
      // This clears the setInterval hook on redraw or client side navigate
      return () => clearInterval(intervalId);
    }
  }, [testData?.status]);

  // Lazy load the console errors on the client-side
  useEffect(() => {
    log("console errors useEffect", LogLevel.DEBUG, testData?.s3Folder);
<<<<<<< HEAD
    if (testData) {
=======
    // If it's not running yet there's no file
    if (testData?.status && (testData.status === TestStatus.Running || testData.status === TestStatus.Finished || testData.status === TestStatus.Failed)) {
>>>>>>> 3f0a7b66
      const url = formatPageHref(API_ERROR_FORMAT(testData.s3Folder));
      log("console errors url", LogLevel.DEBUG, url);
      // If we're client-side the cookie gets passed automatically
      axios.get(url).then((response: AxiosResponse) => {
        log("console error data response: " + response.status, LogLevel.DEBUG, response.statusText);
        let pewpewStdErrors: string[] | undefined;
        let pewpewStdErrorsTruncated: boolean | undefined;
        // Get the text contents
        const pewpewErrorText: string | undefined = response.data;
        log("pewpewErrorText", LogLevel.DEBUG, { type: typeof pewpewErrorText, length: pewpewErrorText?.length });
        if (pewpewErrorText && pewpewErrorText.length > 0) {
          // Split and remove empty lines
          pewpewStdErrors = pewpewErrorText.split("\n").filter((line: string) => line);
          // https://fhjira.churchofjesuschrist.org/browse/SYSTEST-1115
          if (pewpewStdErrors.length > TEST_ERRORS_MAX_DISPLAYED) {
            // Cap this at TEST_ERRORS_MAX_DISPLAYED length
            pewpewStdErrors = pewpewStdErrors.slice(0, TEST_ERRORS_MAX_DISPLAYED);
            // Set as truncated
            pewpewStdErrorsTruncated = true;
          }
          // Truncate line length
          pewpewStdErrors = pewpewStdErrors.map((line: string) => {
            if (line.length > TEST_ERRORS_MAX_LINE_LENGTH) {
              pewpewStdErrorsTruncated = true;
              return line.substring(0, TEST_ERRORS_MAX_LINE_LENGTH) + " ...";
            }
            return line;
          });
          log("pewpewStdErrors", LogLevel.DEBUG, pewpewStdErrors.length);
<<<<<<< HEAD
          setState({ pewpewStdErrors, pewpewStdErrorsTruncated });
        } else {
          setState({ pewpewStdErrors: undefined, pewpewStdErrorsTruncated: undefined });
        }
      }).catch((error: unknown) => {
        log("Could not retrieve the console errors", LogLevel.WARN, error);
        setState({ pewpewStdErrors: ["Could not retrieve the console errors:", formatError(error)], pewpewStdErrorsTruncated: true });
=======
          setState({
            pewpewStdErrors,
            pewpewStdErrorsTruncated,
            pewpewStdErrorsRedirect: undefined
          });
        } else {
          setState({
            pewpewStdErrors: undefined,
            pewpewStdErrorsTruncated: undefined,
            pewpewStdErrorsRedirect: undefined
          });
        }
      }).catch((error: unknown) => {
        log("Could not retrieve the console errors", LogLevel.WARN, error);
        setState({
          pewpewStdErrors: ["Could not retrieve the console errors:", formatError(error)],
          pewpewStdErrorsTruncated: true,
          pewpewStdErrorsRedirect: (error as AxiosError)?.isAxiosError
            ? (error as AxiosError).response?.status === 413
            : undefined
        });
>>>>>>> 3f0a7b66
      });
    } else {
      setState({ pewpewStdErrors: undefined, pewpewStdErrorsTruncated: undefined });
    }
  }, [testData?.testId]);

  let body: JSX.Element = <Div>Unknown Error</Div>;
  if (testData) {
    body = <TestStatusSection>
      <TestStatusDiv>
        <TestStatusSection>
          <TestInfo testData={testData} />
        </TestStatusSection>
        {(testData.errors || state.pewpewStdErrors) && <TestStatusSection>
          {testData.errors && <Warning>
            <TestStatusSection>
            Errors during Test
            <ul>
              {testData.errors.map((error: string, index: number) => <li key={"error" + index}>{error}</li>)}
            </ul>
            </TestStatusSection>
          </Warning>}
          {state.pewpewStdErrors && <Warning>
            <TestStatusSection>
            Pewpew Console Standard Errors
            {state.pewpewStdErrorsTruncated && /** If pewpewStdErrors are truncated, link to full results */
<<<<<<< HEAD
              <a href={formatPageHref(API_ERROR_FORMAT(testData.s3Folder))} target="_blank">Errors Truncated - Click for full log</a>
            }
=======
              <a href={formatPageHref(API_ERROR_FORMAT(testData.s3Folder)) + (state.pewpewStdErrorsRedirect ? "?redirect" : "")} target="_blank">
              Errors Truncated - Click for full log
            </a>
          }
>>>>>>> 3f0a7b66
            <ul>
              {state.pewpewStdErrors.map((error: string, index: number) => <li key={"error" + index}>{error}</li>)}
            </ul>
            </TestStatusSection>
          </Warning>}
        </TestStatusSection>}
      </TestStatusDiv>
    </TestStatusSection>;
  } else if (allTests) {
    body = <React.Fragment>
      <TestStatusSection>
        <H3>Running Tests</H3>
        <TestsList tests={allTests.runningTests} />
      </TestStatusSection>
      <TestStatusSection>
        <H3>Recently Run Tests</H3>
        <TestsList tests={allTests.recentTests} />
      </TestStatusSection>
      <TestStatusSection>
        <H3>Recently Viewed Tests</H3>
        <TestsList tests={allTests.requestedTests} />
      </TestStatusSection>
    </React.Fragment>;
  } else if (errorLoading) {
    body = <Div>Error: {errorLoading}</Div>;
  }

  const updateInputHandler = (event: React.ChangeEvent<HTMLInputElement>) => {
    const input: HTMLInputElement = event.target as HTMLInputElement;

    if (input.name === "testIdSearch") {
      setState({ testIdSearch: input.value, error: undefined });
    }
  };

  const onClickHandlerSubmit = async (event: React.FormEvent<HTMLFormElement>) => {
    if (doubleClickCheck) {
      return;
    }
    try {
      doubleClickCheck = true;
      event.preventDefault();
      setState({
        searchTestResult: undefined,
        error: undefined
      });
      // Sanitized the search
      const searchString = state.testIdSearch;

      if (!SEARCH_REGEX.test(searchString)) {
        setState({
          error: "Only Alphanumeric characters are allowed"
        });
        return;
      }
      // PUT /api/search - Don't include the extension here. Only on page loads
      const url = formatPageHref(`${API_SEARCH}?s3Folder=${searchString}`);
      const response: AxiosResponse = await axios.get(url);
      // Update the URL to include the search param `?search=${searchString}`
      const searchUrl = `${router.pathname}?search=${searchString}`;
      log("searchUrl", LogLevel.DEBUG, { searchUrl, pathname: router.pathname, asPath: router.asPath, query: router.query });
      router.push(searchUrl, formatPageHref(searchUrl), { shallow: true });
      if (response.status === 204) {
        // No test results found
        setState({
          error: noTestsFoundEror(searchString)
        });
        return;
      }
      // Convert it to json
      if (!Array.isArray(response.data) || !(response.data as TestData[]).every((data) => isTestData(data))) {
        const errorString = API_TEST + " did not return a TestData array";
        log(errorString, LogLevel.ERROR, response.data);
        throw new Error(errorString);
      }
      const searchTestResult: TestData[] = response.data;
      setState({
        searchTestResult
      });
    } catch (error) {
      log("Error searching for testId", LogLevel.ERROR, error);
      setState({
        error: formatError(error)
      });
    } finally {
      doubleClickCheck = false;
    }
  };

  return (
    <Layout authPermission={authPermission}>
      <TestStatusSection>
        <H1>Check the Test Status</H1>
        <TestStatusDiv>
          {body}
        </TestStatusDiv>
        {!testData && <TestStatusSection>
          <form onSubmit={onClickHandlerSubmit}>
            <label>Search for S3Folder: </label>
            <input type="text" name="testIdSearch" value={state.testIdSearch} onChange={updateInputHandler} />
            <br/>(must be the start of the yaml file name)
          </form>
          {state.searchTestResult &&
          <>
            <H3>Tests Found in S3</H3>
            <TestsList tests={state.searchTestResult} />
          </>}
        </TestStatusSection>}
        {state.error && <Danger>Error: {state.error}</Danger>}
      </TestStatusSection>
      {testData && <TestResults testData={testData} />}
    </Layout>
  );
};

export const getServerSideProps: GetServerSideProps =
  async (ctx: GetServerSidePropsContext): Promise<GetServerSidePropsResult<TestStatusProps>> => {
  let authPermissions: AuthPermissions | string | undefined;
  try {
    // Authenticate
    authPermissions = await authPage(ctx, AuthPermission.ReadOnly);
    // If we have a authPermissions we're authorized, if we're not, we'l redirect
    if (typeof authPermissions === "string") {
      return {
        redirect: {
          destination: authPermissions,
          permanent: false
        },
        props: {
          testData: undefined,
          allTests: undefined,
          errorLoading: "No permissions"
         }
      };
    }

    // If we get more than one testId, just return all, don't try to pick one
    if (ctx.query?.testId && !Array.isArray(ctx.query.testId)) {
      const testId: string = ctx.query.testId;
      // If we're client-side the cookie gets passed. Server side it doesn't
      const testDataResponse: TestManagerResponse = await TestManager.getTest(testId);
      if (testDataResponse.status >= 300) {
        throw new Error((testDataResponse as ErrorResponse).json.message);
      }
      // Convert it to json
      const testData: TestData = (testDataResponse as TestDataResponse).json;

      return {
        props: {
          testData,
          allTests: undefined,
          errorLoading: undefined,
          authPermission: authPermissions.authPermission
        }
      };
    } else {
      const allTestsResponse: AllTestsResponse = TestManager.getAllTest();
      const allTests: AllTests = allTestsResponse.json;
      let searchTestResult: TestData[] | undefined;
      let errorLoading: string | undefined;
      const searchString = typeof ctx.query?.search === "string" ? ctx.query.search : undefined;
      const searchExtension = ctx.query.extension;
      if (searchString || searchExtension) {
        // Check for search param and do search
        const testManagerResponse: ErrorResponse | TestListResponse = await TestManager.searchTests(searchString, ctx.query.maxResults, searchExtension);
        if ("message" in testManagerResponse.json) {
          return {
            props: {
              testData: undefined,
              allTests,
              errorLoading: testManagerResponse.json.message,
              searchTestResult,
              authPermission: authPermissions.authPermission
            }
          };
        }
        searchTestResult = testManagerResponse.json;
        if (searchTestResult.length === 0) {
          searchTestResult = undefined;
          errorLoading = noTestsFoundEror(searchString || "", searchExtension);
        }
      }
      return {
        props: {
          testData: undefined,
          allTests,
          errorLoading,
          testIdSearch: searchString,
          searchTestResult,
          authPermission: authPermissions.authPermission
        }
      };
    }
  } catch (error) {
    const errorLoading = formatError(error);
    logServer(
      "TestStatusPage Error loading test data", LogLevelServer.WARN, error,
      typeof authPermissions === "string" ? authPermissions : authPermissions?.userId
    );
    return {
      props: { testData: undefined, allTests: undefined, errorLoading, authPermission: undefined }
    };
  }
};

export default TestStatusPage;<|MERGE_RESOLUTION|>--- conflicted
+++ resolved
@@ -70,10 +70,7 @@
   searchTestResult: TestData[] | undefined;
   pewpewStdErrors?: string[];
   pewpewStdErrorsTruncated?: boolean;
-<<<<<<< HEAD
-=======
   pewpewStdErrorsRedirect?: boolean;
->>>>>>> 3f0a7b66
   error: string | undefined;
 }
 
@@ -94,10 +91,7 @@
     searchTestResult: propsSearchTestResult,
     pewpewStdErrors: undefined,
     pewpewStdErrorsTruncated: undefined,
-<<<<<<< HEAD
-=======
     pewpewStdErrorsRedirect: undefined,
->>>>>>> 3f0a7b66
     error: errorLoading
   };
   const [state, setFormData] = useState(defaultState);
@@ -143,12 +137,8 @@
   // Lazy load the console errors on the client-side
   useEffect(() => {
     log("console errors useEffect", LogLevel.DEBUG, testData?.s3Folder);
-<<<<<<< HEAD
-    if (testData) {
-=======
     // If it's not running yet there's no file
     if (testData?.status && (testData.status === TestStatus.Running || testData.status === TestStatus.Finished || testData.status === TestStatus.Failed)) {
->>>>>>> 3f0a7b66
       const url = formatPageHref(API_ERROR_FORMAT(testData.s3Folder));
       log("console errors url", LogLevel.DEBUG, url);
       // If we're client-side the cookie gets passed automatically
@@ -178,15 +168,6 @@
             return line;
           });
           log("pewpewStdErrors", LogLevel.DEBUG, pewpewStdErrors.length);
-<<<<<<< HEAD
-          setState({ pewpewStdErrors, pewpewStdErrorsTruncated });
-        } else {
-          setState({ pewpewStdErrors: undefined, pewpewStdErrorsTruncated: undefined });
-        }
-      }).catch((error: unknown) => {
-        log("Could not retrieve the console errors", LogLevel.WARN, error);
-        setState({ pewpewStdErrors: ["Could not retrieve the console errors:", formatError(error)], pewpewStdErrorsTruncated: true });
-=======
           setState({
             pewpewStdErrors,
             pewpewStdErrorsTruncated,
@@ -208,7 +189,6 @@
             ? (error as AxiosError).response?.status === 413
             : undefined
         });
->>>>>>> 3f0a7b66
       });
     } else {
       setState({ pewpewStdErrors: undefined, pewpewStdErrorsTruncated: undefined });
@@ -235,15 +215,10 @@
             <TestStatusSection>
             Pewpew Console Standard Errors
             {state.pewpewStdErrorsTruncated && /** If pewpewStdErrors are truncated, link to full results */
-<<<<<<< HEAD
-              <a href={formatPageHref(API_ERROR_FORMAT(testData.s3Folder))} target="_blank">Errors Truncated - Click for full log</a>
-            }
-=======
               <a href={formatPageHref(API_ERROR_FORMAT(testData.s3Folder)) + (state.pewpewStdErrorsRedirect ? "?redirect" : "")} target="_blank">
               Errors Truncated - Click for full log
             </a>
           }
->>>>>>> 3f0a7b66
             <ul>
               {state.pewpewStdErrors.map((error: string, index: number) => <li key={"error" + index}>{error}</li>)}
             </ul>
