--- conflicted
+++ resolved
@@ -18,11 +18,7 @@
 path = "src/bin/test_server.rs"
 
 [dependencies]
-<<<<<<< HEAD
 base64.workspace = true
-=======
-base64 = "0.22"
->>>>>>> c7169940
 body_reader = { path = "./lib/body_reader" }
 bytes = "1"
 channel = { path = "./lib/channel" }
@@ -39,11 +35,7 @@
 http.workspace = true
 hyper = { workspace = true, features = ["client", "http1", "http2", "stream"] }
 hyper-tls = "0.5"
-<<<<<<< HEAD
 itertools.workspace = true
-=======
-itertools = "0.13"
->>>>>>> c7169940
 mod_interval = { path = "./lib/mod_interval" }
 native-tls = "0.2"
 once_cell.workspace = true
@@ -56,21 +48,12 @@
 thiserror.workspace = true
 tokio.workspace = true
 tokio-stream = { version = "0.1", features = ["sync", "time"] }
-<<<<<<< HEAD
 url.workspace = true
-yansi = "0.5"
+yansi = "1"
 zip_all.workspace = true
 # https://github.com/softprops/json-env-logger/issues/6
 log = { workspace = true, features = ["kv_unstable_std"] }
-env_logger = "0.10"
-=======
-url = "2"
-yansi = "1"
-zip_all = { path = "./lib/zip_all" }
-# https://github.com/softprops/json-env-logger/issues/6
-log = { version = "0.4", features = ["kv_unstable_std"] }
 env_logger = "0.11"
->>>>>>> c7169940
 json_env_logger = { version = "0.1", features = ["iso-timestamps"] }
 # https://github.com/sfackler/rust-openssl/issues/1021#issuecomment-605602642
 openssl = { version = "0.10", features = ["vendored"] }
@@ -117,14 +100,14 @@
 license = "Apache 2.0"
 
 [workspace.dependencies]
-base64 = "0.21"
+base64 = "0.22"
 config = { path = "./lib/config" }
 ether = { path = "./lib/either" }
 futures = "0.3"
 futures-timer = "3"
 http = "0.2"
 hyper = "0.14"
-itertools = "0.11"
+itertools = "0.13"
 js-sys = "0.3.64"
 log = "0.4"
 once_cell = "1.17.1"
