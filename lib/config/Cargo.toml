--- conflicted
+++ resolved
@@ -15,16 +15,12 @@
 diplomatic-bag = "0.3.1"
 ether.workspace = true
 futures.workspace = true
-<<<<<<< HEAD
-# gc = "0.4.1"
-=======
 # boa_engine is is pulling in 0.2
 # Not a direct dependency but get random as of 0.2.2 throws an error on "unsupported targets"
 # https://docs.rs/getrandom/0.2.2/getrandom/#unsupported-targets
 # The fix is to add it as a supported target and specify the target. As of 0.2.2 both browser and nodejs use "js"
 getrandom = { version = "0.2", features = ["js"] }
-gc = "0.4.1"
->>>>>>> d6310b18
+# gc = "0.4.1"
 http.workspace = true
 itertools.workspace = true
 js-sys.workspace = true
