--- conflicted
+++ resolved
@@ -129,27 +129,21 @@
       log("sharedPewPewVersions", LogLevel.DEBUG, sharedPewPewVersions);
       expect(sharedPewPewVersions, "sharedPewPewVersions").to.not.equal(undefined);
       expect(sharedPewPewVersions!.length, "sharedPewPewVersions.length").to.be.greaterThan(0);
-<<<<<<< HEAD
 
       const scriptingRegex = /^0\.6\./;
       legacyVersion = sharedPewPewVersions!.find((pewpewVersion: string) =>
         pewpewVersion !== latestPewPewVersion && !scriptingRegex.test(pewpewVersion)) || "";
-      expect(legacyVersion).to.not.equal(undefined);
-      expect(legacyVersion).to.not.equal("");
+      expect(legacyVersion, "legacyVersion").to.not.equal(undefined);
+      expect(legacyVersion, "legacyVersion").to.not.equal("");
       expect(scriptingRegex.test(legacyVersion), `${scriptingRegex}.test("${legacyVersion}")`).to.equal(false);
       log("legacyVersion", LogLevel.DEBUG, { legacyVersion });
       scriptingVersion = sharedPewPewVersions!.find((pewpewVersion: string) =>
         scriptingRegex.test(pewpewVersion)) || "";
-      expect(scriptingVersion).to.not.equal(undefined);
-      expect(scriptingVersion).to.not.equal("");
+      expect(scriptingVersion, "scriptingVersion").to.not.equal(undefined);
+      expect(scriptingVersion, "scriptingVersion").to.not.equal("");
       expect(scriptingRegex.test(scriptingVersion), `${scriptingRegex}.test("${scriptingVersion}")`).to.equal(true);
       log("scriptingVersion", LogLevel.DEBUG, { scriptingVersion });
 
-=======
-      numberedVersion = sharedPewPewVersions!.find((pewpewVersion: string) => pewpewVersion !== latestPewPewVersion);
-      expect(numberedVersion, "numberedVersion").to.not.equal(undefined);
-      log("numberedVersion", LogLevel.DEBUG, { numberedVersion });
->>>>>>> 0d32d85d
       const basicFilenameWithEnv = path.basename(BASIC_FILEPATH_WITH_ENV);
       const ppaasTestIdWithEnv: PpaasTestId = PpaasTestId.makeTestId(basicFilenameWithEnv);
       await new PpaasS3File({
