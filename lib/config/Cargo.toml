[package]
name = "config"
version.workspace = true
edition = "2018"
publish = false
license.workspace = true

[dependencies]
<<<<<<< HEAD
base64.workspace = true
boa_engine = "0.16.0"
derivative = "2.2.0"
derive_more = "0.99.17"
diplomatic-bag = "0.3.1"
ether.workspace = true
futures.workspace = true
gc = "0.4.1"
http.workspace = true
itertools.workspace = true
js-sys.workspace = true
=======
base64 = "0.22"
ether = { path = "../either" }
futures = "0.3"
http = "0.2"
itertools = "0.13"
>>>>>>> c7169940
jsonpath_lib = "0.3.0"
log.workspace = true
nom = "7.1.3"
once_cell.workspace = true
percent-encoding = "2"
pest = { version = "2", optional = true }
pest_derive = { version = "2", optional = true }
phf = { version = "0.11", features = ["macros"] }
rand.workspace = true
regex.workspace = true
scripting-macros = { path = "../scripting-macros" }
serde = { workspace = true, features = ["derive", "rc"] }
serde_json.workspace = true
serde-tuple-vec-map = "1.0.1"
serde_yaml.workspace = true
thiserror.workspace = true
unicode-segmentation = "1"
<<<<<<< HEAD
yaml-rust = { version = "0.4", optional = true }
zip_all.workspace = true
=======
yaml-rust2 = "0.8"
zip_all = { path = "../zip_all" }
js-sys = "0.3"
log = "0.4"
>>>>>>> c7169940

[dev-dependencies]
maplit = "1"
test_common = { path = "../test_common" }
tokio.workspace = true

[features]
convert = ["legacy"]
legacy = ["dep:yaml-rust", "dep:pest", "dep:pest_derive"]<|MERGE_RESOLUTION|>--- conflicted
+++ resolved
@@ -6,7 +6,6 @@
 license.workspace = true
 
 [dependencies]
-<<<<<<< HEAD
 base64.workspace = true
 boa_engine = "0.16.0"
 derivative = "2.2.0"
@@ -18,13 +17,6 @@
 http.workspace = true
 itertools.workspace = true
 js-sys.workspace = true
-=======
-base64 = "0.22"
-ether = { path = "../either" }
-futures = "0.3"
-http = "0.2"
-itertools = "0.13"
->>>>>>> c7169940
 jsonpath_lib = "0.3.0"
 log.workspace = true
 nom = "7.1.3"
@@ -42,15 +34,8 @@
 serde_yaml.workspace = true
 thiserror.workspace = true
 unicode-segmentation = "1"
-<<<<<<< HEAD
-yaml-rust = { version = "0.4", optional = true }
+yaml-rust2 = { version = "0.8", optional = true }
 zip_all.workspace = true
-=======
-yaml-rust2 = "0.8"
-zip_all = { path = "../zip_all" }
-js-sys = "0.3"
-log = "0.4"
->>>>>>> c7169940
 
 [dev-dependencies]
 maplit = "1"
@@ -59,4 +44,4 @@
 
 [features]
 convert = ["legacy"]
-legacy = ["dep:yaml-rust", "dep:pest", "dep:pest_derive"]+legacy = ["dep:yaml-rust2", "dep:pest", "dep:pest_derive"]