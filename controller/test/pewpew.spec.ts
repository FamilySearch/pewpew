import {
  AuthPermission,
  AuthPermissions,
  ErrorResponse,
  PewPewVersionsResponse,
  TestManagerError
} from "../types";
import type { File, Files } from "formidable";
import {
  LogLevel,
  PEWPEW_BINARY_EXECUTABLE,
  PEWPEW_BINARY_FOLDER,
  PpaasTestId,
  log,
  logger,
  sleep
} from "@fs/ppaas-common";
import {
  ParsedForm,
  createFormidableFile,
  unzipFile
} from "../pages/api/util/util";
import { TestScheduler, TestSchedulerItem } from "../pages/api/util/testscheduler";
import {
<<<<<<< HEAD
  PEWPEW_EXECUTABLE_NAME,
=======
>>>>>>> 0d32d85d
  VERSION_TAG_NAME,
  deletePewPew,
  getCurrentPewPewLatestVersion,
  getPewPewVersionsInS3,
  getPewpew,
  postPewPew
} from "../pages/api/util/pewpew";
import {
  mockGetObjectTagging,
  mockListObject,
  mockListObjects,
  mockS3,
  mockUploadObject,
  resetMockS3
} from "./mock";
import { _Object as S3Object } from "@aws-sdk/client-s3";
import { expect } from "chai";
import { latestPewPewVersion } from "../pages/api/util/clientutil";
import path from "path";
import { platform } from "os";
import semver from "semver";

logger.config.LogFileName = "ppaas-controller";

const UNIT_TEST_FOLDER = process.env.UNIT_TEST_FOLDER || "test";
<<<<<<< HEAD
const PEWPEW_LEGACY_FILEPATH = path.join(UNIT_TEST_FOLDER, "pewpew.zip");
const PEWPEW_SCRIPTING_FILEPATH = path.join(UNIT_TEST_FOLDER, "scripting/pewpew.zip");
=======
const PEWPEW_ZIP_FILEPATH = process.env.PEWPEW_ZIP_FILEPATH || path.join(UNIT_TEST_FOLDER, PEWPEW_BINARY_EXECUTABLE + ".zip");
>>>>>>> 0d32d85d

const authAdmin: AuthPermissions = {
  authPermission: AuthPermission.Admin,
  token: "admin1"
};

<<<<<<< HEAD
const legacyPewpewZipFile: File = createFormidableFile(
  path.basename(PEWPEW_LEGACY_FILEPATH),
  PEWPEW_LEGACY_FILEPATH,
=======
const pewpewZipFile: File = createFormidableFile(
  path.basename(PEWPEW_ZIP_FILEPATH),
  PEWPEW_ZIP_FILEPATH,
>>>>>>> 0d32d85d
  "unittest",
  1,
  null
);
const invalidFiles = {
  additionalFiles: [legacyPewpewZipFile] as any as File
};

const pewpewS3Folder = PEWPEW_BINARY_FOLDER;
<<<<<<< HEAD
const pewpewFilename = PEWPEW_EXECUTABLE_NAME;
const versions = ["0.5.11", "0.5.12", "0.5.13-preview1", "0.5.13-preview2", "0.6.0-preview1", "0.6.0-preview2", "latest"];
=======
const pewpewFilename = PEWPEW_BINARY_EXECUTABLE;
const versions = ["0.5.10", "0.5.11", "0.5.12-preview1", "0.5.12-preview2", "latest"];
>>>>>>> 0d32d85d
const s3Object: S3Object = {
  LastModified: new Date(),
  Size: 1,
  StorageClass: "STANDARD"
};

class TestSchedulerIntegration extends TestScheduler {
  /** Sets both the class static and global scheduledTests */
  public static setScheduledTests (scheduledTests: Map<string, TestSchedulerItem> | undefined): void {
    global.scheduledTests = TestScheduler.scheduledTests = scheduledTests;
  }

  /** Only sets the global scheduledTests */
  public static setGlobalScheduledTests (scheduledTests: Map<string, TestSchedulerItem> | undefined): void {
    global.scheduledTests = scheduledTests;
  }
}

describe("PewPew Util", () => {
  let filesLegacyPewpew: Files = {};
  let filesScriptingPewpew: Files = {};
  let mixedFiles: Files = {};

  before(async () => {
    mockS3();
    mockUploadObject();
    mockGetObjectTagging(new Map([["tagName", "tagValue"]]));

    try {
      const filename: string = legacyPewpewZipFile.originalFilename!;
      const unzippedFiles: File[] = await unzipFile(legacyPewpewZipFile);
      log("unzipped " + filename, LogLevel.DEBUG, unzippedFiles);
      filesLegacyPewpew = {
        additionalFiles: unzippedFiles as any as File
      };
      log("legacy files " + filename, LogLevel.DEBUG, filesLegacyPewpew);
      mixedFiles = {
        additionalFiles: [...unzippedFiles, legacyPewpewZipFile] as any as File
      };
    } catch (error) {
      log("Error unzipping " + legacyPewpewZipFile.originalFilename, LogLevel.ERROR, error);
      throw error;
    }

    const scriptingPewpewZipFile: File = createFormidableFile(
      path.basename(PEWPEW_SCRIPTING_FILEPATH),
      PEWPEW_SCRIPTING_FILEPATH,
      "unittest",
      1,
      null
    );
    try {
      const filename: string = scriptingPewpewZipFile.originalFilename!;
      const unzippedFiles: File[] = await unzipFile(scriptingPewpewZipFile);
      log("unzipped " + filename, LogLevel.DEBUG, unzippedFiles);
      filesScriptingPewpew = {
        additionalFiles: unzippedFiles as any as File
      };
<<<<<<< HEAD
      log("scripting files " + filename, LogLevel.DEBUG, filesScriptingPewpew);
=======
      if (platform() === "win32") {
        // Windows gets EBUSY trying to run pewpew --version since the unzip still hasn't released
        await sleep(100);
      }
>>>>>>> 0d32d85d
    } catch (error) {
      log("Error unzipping " + scriptingPewpewZipFile.originalFilename, LogLevel.ERROR, error);
      throw error;
    }
  });

  after(() => {
    resetMockS3();
  });

  describe("getCurrentPewPewLatestVersion", () => {
    it("getCurrentPewPewLatestVersion should return version with latest tag from S3", (done: Mocha.Done) => {
      const expected = "0.5.13";
      mockGetObjectTagging(new Map([[VERSION_TAG_NAME, expected]]));
      getCurrentPewPewLatestVersion().then((result: string | undefined)  => {
        log("getPewPewVersionsInS3()", LogLevel.DEBUG, result);
        expect(result).to.equal(expected);
        done();
      }).catch((error) => done(error));
    });
  });

  describe("getPewPewVersionsInS3", () => {
    it("getPewPewVersionsInS3() should return array with elements", (done: Mocha.Done) => {
      mockListObjects(versions.map((version): S3Object => ({ ...s3Object, Key: `${pewpewS3Folder}/${version}/${pewpewFilename}` })));
      getPewPewVersionsInS3().then((result: string[]) => {
        log("getPewPewVersionsInS3()", LogLevel.DEBUG, result);
        expect(result).to.not.equal(undefined);
        expect(Array.isArray(result), JSON.stringify(result)).to.equal(true);
        expect(result.length).to.be.greaterThan(0);
        for (const version of result) {
          if (version !== latestPewPewVersion) {
            log(`semver.valid(${version}) = ${semver.valid(version)}`, LogLevel.DEBUG);
            expect(semver.valid(version), `semver.valid(${version})`).to.not.equal(null);
          }
          expect(versions.includes(version), `${JSON.stringify(versions)}.includes("${version}")`).to.equal(true);
        }
        done();
      }).catch((error) => done(error));
    });
  });

  describe("postPewPew", () => {

    it("postPewPew legacy should respond 200 OK", (done: Mocha.Done) => {
      const parsedForm: ParsedForm = {
        fields: {},
        files: filesLegacyPewpew
      };
      log("postPewPew parsedForm", LogLevel.DEBUG, parsedForm);
      postPewPew(parsedForm, authAdmin).then((res: ErrorResponse) => {
        log("postPewPew res", LogLevel.DEBUG, res);
        expect(res.status, JSON.stringify(res.json)).to.equal(200);
        const body: TestManagerError = res.json;
        log("body: " + JSON.stringify(body), LogLevel.DEBUG, body);
        expect(body).to.not.equal(undefined);
        expect(body.message).to.not.equal(undefined);
        expect(body.message).to.include("PewPew uploaded, version");
        expect(body.message).to.not.include("as latest");
        const match: RegExpMatchArray | null = body.message.match(/PewPew uploaded, version: (\d+\.\d+\.\d+(-[a-zA-Z0-9]+)?)/);
        log(`pewpew match: ${match}`, LogLevel.DEBUG, match);
        expect(match, "pewpew match").to.not.equal(null);
        expect(match!.length, "pewpew match.length").to.be.greaterThan(1);
        done();
      }).catch((error) => {
        log("postPewPew error", LogLevel.ERROR, error);
        done(error);
      });
    });

    it("postPewPew as latest should respond 200 OK", (done: Mocha.Done) => {
      const parsedForm: ParsedForm = {
        fields: {
          latest: "true"
        },
        files: filesLegacyPewpew
      };
      log("postPewPew parsedForm", LogLevel.DEBUG, parsedForm);
      postPewPew(parsedForm, authAdmin).then((res: ErrorResponse) => {
        log("postPewPew res", LogLevel.DEBUG, res);
        expect(res.status, JSON.stringify(res.json)).to.equal(200);
        const body: TestManagerError = res.json;
        log("body: " + JSON.stringify(body), LogLevel.DEBUG, body);
        expect(body).to.not.equal(undefined);
        expect(body.message).to.not.equal(undefined);
        expect(body.message).to.include("PewPew uploaded, version");
        expect(body.message).to.include("as latest");
        done();
      }).catch((error) => {
        log("postPewPew error", LogLevel.ERROR, error);
        done(error);
      });
    });

    it("postPewPew scripting should respond 200 OK", (done: Mocha.Done) => {
      const parsedForm: ParsedForm = {
        fields: {},
        files: filesScriptingPewpew
      };
      log("postPewPew parsedForm", LogLevel.DEBUG, parsedForm);
      postPewPew(parsedForm, authAdmin).then((res: ErrorResponse) => {
        log("postPewPew res", LogLevel.DEBUG, res);
        expect(res.status, JSON.stringify(res.json)).to.equal(200);
        const body: TestManagerError = res.json;
        log("body: " + JSON.stringify(body), LogLevel.DEBUG, body);
        expect(body).to.not.equal(undefined);
        expect(body.message).to.not.equal(undefined);
        expect(body.message).to.include("PewPew uploaded, version");
        expect(body.message).to.not.include("as latest");
        const match: RegExpMatchArray | null = body.message.match(/PewPew uploaded, version: (\d+\.\d+\.\d+(-[a-zA-Z0-9]+)?)/);
        log(`pewpew match: ${match}`, LogLevel.DEBUG, match);
        expect(match, "pewpew match").to.not.equal(null);
        expect(match!.length, "pewpew match.length").to.be.greaterThan(1);
        done();
      }).catch((error) => {
        log("postPewPew error", LogLevel.ERROR, error);
        done(error);
      });
    });

    it("postPewPew no files should respond 400 Bad Request", (done: Mocha.Done) => {
      const parsedForm: ParsedForm = {
        fields: {},
        files: {}
      };
      log("postPewPew parsedForm", LogLevel.DEBUG, parsedForm);
      postPewPew(parsedForm, authAdmin).then((res: ErrorResponse) => {
        log("postPewPew res", LogLevel.DEBUG, res);
        expect(res.status, JSON.stringify(res.json)).to.equal(400);
        const body: TestManagerError = res.json;
        log("body: " + JSON.stringify(body), LogLevel.DEBUG, body);
        expect(body).to.not.equal(undefined);
        expect(body.message).to.not.equal(undefined);
        expect(body.message).to.include("Must provide a additionalFiles minimally");
        done();
      }).catch((error) => {
        log("postPewPew error", LogLevel.ERROR, error);
        done(error);
      });
    });

    it("postPewPew invalid should respond 400 Bad Request", (done: Mocha.Done) => {
      const parsedForm: ParsedForm = {
        fields: {},
        files: invalidFiles
      };
      log("postPewPew parsedForm", LogLevel.DEBUG, parsedForm);
      postPewPew(parsedForm, authAdmin).then((res: ErrorResponse) => {
        log("postPewPew res", LogLevel.DEBUG, res);
        expect(res.status, JSON.stringify(res.json)).to.equal(400);
        const body: TestManagerError = res.json;
        log("body: " + JSON.stringify(body), LogLevel.DEBUG, body);
        expect(body).to.not.equal(undefined);
        expect(body.message).to.not.equal(undefined);
        expect(body.message).to.include("Only pewpew executables are allowed");
        done();
      }).catch((error) => {
        log("postPewPew error", LogLevel.ERROR, error);
        done(error);
      });
    });

    it("postPewPew mixed should respond 400 Bad Request", (done: Mocha.Done) => {
      const parsedForm: ParsedForm = {
        fields: {},
        files: mixedFiles
      };
      log("postPewPew parsedForm", LogLevel.DEBUG, parsedForm);
      postPewPew(parsedForm, authAdmin).then((res: ErrorResponse) => {
        log("postPewPew res", LogLevel.DEBUG, res);
        expect(res.status, JSON.stringify(res.json)).to.equal(400);
        const body: TestManagerError = res.json;
        log("body: " + JSON.stringify(body), LogLevel.DEBUG, body);
        expect(body).to.not.equal(undefined);
        expect(body.message).to.not.equal(undefined);
        expect(body.message).to.include("Only pewpew executables are allowed");
        done();
      }).catch((error) => {
        log("postPewPew error", LogLevel.ERROR, error);
        done(error);
      });
    });

  });

  describe("getPewpew", () => {
    it("getPewpew should respond 200 OK", (done: Mocha.Done) => {
      mockListObjects(versions.map((version): S3Object => ({ ...s3Object, Key: `${pewpewS3Folder}/${version}/${pewpewFilename}` })));
      getPewpew().then((res: ErrorResponse | PewPewVersionsResponse) => {
        expect(res.status, JSON.stringify(res.json)).to.equal(200);
        const pewpewVersions: TestManagerError | string[] = res.json;
        log("pewpewVersions: " + pewpewVersions, LogLevel.DEBUG, pewpewVersions);
        expect(pewpewVersions).to.not.equal(undefined);
        expect(Array.isArray(pewpewVersions)).to.equal(true);
        if (Array.isArray(pewpewVersions)) {
          expect(pewpewVersions.length).to.equal(versions.length);
          for (const pewpewVersion of pewpewVersions) {
            expect(versions.includes(pewpewVersion), `${JSON.stringify(versions)}.includes("${pewpewVersion}")`).to.equal(true);
          }
        }
        done();
      }).catch((error) => done(error));
    });
  });

  describe("deletePewPew", () => {
    const versionNotInUse = "0.1.0";
    const versionInUse = "0.1.1";
    let testIdInUse: string | undefined;

    before(() => {
      const yamlFile = "unittest.yaml";
      const { testId, s3Folder } = PpaasTestId.makeTestId(yamlFile);
      const testScheduler = new Map<string, TestSchedulerItem>();
      TestSchedulerIntegration.setScheduledTests(testScheduler);
      const authUser1: AuthPermissions = {
        authPermission: AuthPermission.User,
        token: "user1token",
        userId: "user1"
      };
      TestSchedulerIntegration.addTest({
        queueName: "bogus",
        scheduleDate: Date.now() + 600000,
        testMessage: {
          version: versionInUse,
          testId,
          s3Folder,
          yamlFile,
          envVariables: {},
          restartOnFailure: true
        }
      }, authUser1);
      testIdInUse = testId;
    });

    after(() => {
      TestSchedulerIntegration.setScheduledTests(undefined);
    });

    it("deletePewPew should respond 200 OK", (done: Mocha.Done) => {
      const version = versionNotInUse;
      mockListObject({ filename: pewpewFilename, folder: `${pewpewS3Folder}/${version}` });
      const query = { version };
      log("deletePewPew query", LogLevel.DEBUG, query);
      deletePewPew(query, authAdmin).then((res: ErrorResponse) => {
        log("deletePewPew res", LogLevel.DEBUG, res);
        expect(res.status, JSON.stringify(res.json)).to.equal(200);
        const body: TestManagerError = res.json;
        log("body: " + JSON.stringify(body), LogLevel.DEBUG, body);
        expect(body).to.not.equal(undefined);
        expect(body.message).to.not.equal(undefined);
        expect(body.message).to.include("PewPew deleted, version: " + query.version);
        done();
      }).catch((error) => {
        log("deletePewPew error", LogLevel.ERROR, error);
        done(error);
      });
    });

    it("deletePewPew in use should respond 400 Bad Request", (done: Mocha.Done) => {
      const version = versionInUse;
      mockListObject({ filename: pewpewFilename, folder: `${pewpewS3Folder}/${version}` });
      const query = { version };
      log("deletePewPew query", LogLevel.DEBUG, query);
      deletePewPew(query, authAdmin).then((res: ErrorResponse) => {
        log("deletePewPew res", LogLevel.DEBUG, res);
        expect(res.status, JSON.stringify(res.json)).to.equal(400);
        const body: TestManagerError = res.json;
        log("body: " + JSON.stringify(body), LogLevel.DEBUG, body);
        expect(body).to.not.equal(undefined);
        expect(body.message).to.not.equal(undefined);
        expect(body.message).to.include("cannot be deleted, in use by testId");
        expect(body.message).to.include(version);
        expect(body.message).to.include(testIdInUse);
        done();
      }).catch((error) => {
        log("deletePewPew error", LogLevel.ERROR, error);
        done(error);
      });
    });

    it("deletePewPew no version should return 400", (done: Mocha.Done) => {
      log("deletePewPew query", LogLevel.DEBUG, {});
      deletePewPew({}, authAdmin).then((res: ErrorResponse) => {
        log("deletePewPew res", LogLevel.DEBUG, res);
        expect(res.status, JSON.stringify(res.json)).to.equal(400);
        const body: TestManagerError = res.json;
        log("body: " + JSON.stringify(body), LogLevel.DEBUG, body);
        expect(body).to.not.equal(undefined);
        expect(body.message).to.not.equal(undefined);
        expect(body.message).to.include("Must provide a version minimally");
        done();
      }).catch((error) => {
        log("deletePewPew error", LogLevel.ERROR, error);
        done(error);
      });
    });

    it("deletePewPew empty version should return 400", (done: Mocha.Done) => {
      const version = "";
      mockListObject({ filename: pewpewFilename, folder: `${pewpewS3Folder}/${version}` });
      const query = { version };
      log("deletePewPew query", LogLevel.DEBUG, query);
      deletePewPew(query, authAdmin).then((res: ErrorResponse) => {
        log("deletePewPew res", LogLevel.DEBUG, res);
        expect(res.status, JSON.stringify(res.json)).to.equal(400);
        const body: TestManagerError = res.json;
        log("body: " + JSON.stringify(body), LogLevel.DEBUG, body);
        expect(body).to.not.equal(undefined);
        expect(body.message).to.not.equal(undefined);
        expect(body.message).to.include("Must provide a version minimally");
        done();
      }).catch((error) => {
        log("deletePewPew error", LogLevel.ERROR, error);
        done(error);
      });
    });

    it("deletePewPew multiple versions should return 400", (done: Mocha.Done) => {
      const version = [versionNotInUse, versionNotInUse];
      mockListObject({ filename: pewpewFilename, folder: `${pewpewS3Folder}/${version[0]}` });
      const query = { version };
      log("deletePewPew query", LogLevel.DEBUG, query);
      deletePewPew(query, authAdmin).then((res: ErrorResponse) => {
        log("deletePewPew res", LogLevel.DEBUG, res);
        expect(res.status, JSON.stringify(res.json)).to.equal(400);
        const body: TestManagerError = res.json;
        log("body: " + JSON.stringify(body), LogLevel.DEBUG, body);
        expect(body).to.not.equal(undefined);
        expect(body.message).to.not.equal(undefined);
        expect(body.message).to.include("Only one 'version' is allowed");
        done();
      }).catch((error) => {
        log("deletePewPew error", LogLevel.ERROR, error);
        done(error);
      });
    });

    it("deletePewPew not in s3 version should return 404", (done: Mocha.Done) => {
      mockListObjects([]);
      const query = { version: "0.1.0" };
      log("deletePewPew query", LogLevel.DEBUG, query);
      deletePewPew(query, authAdmin).then((res: ErrorResponse) => {
        log("deletePewPew res", LogLevel.DEBUG, res);
        expect(res.status, JSON.stringify(res.json)).to.equal(404);
        const body: TestManagerError = res.json;
        log("body: " + JSON.stringify(body), LogLevel.DEBUG, body);
        expect(body).to.not.equal(undefined);
        expect(body.message).to.not.equal(undefined);
        expect(body.message).to.include("Pewpew version not found");
        done();
      }).catch((error) => {
        log("deletePewPew error", LogLevel.ERROR, error);
        done(error);
      });
    });

    it("deletePewPew should not delete latest", (done: Mocha.Done) => {
      mockListObject({ filename: pewpewFilename, folder: `${pewpewS3Folder}/${latestPewPewVersion}` });
      const version = latestPewPewVersion;
      const query = { version };
      log("deletePewPew query", LogLevel.DEBUG, query);
      deletePewPew(query, authAdmin).then((res: ErrorResponse) => {
        log("deletePewPew res", LogLevel.DEBUG, res);
        expect(res.status, JSON.stringify(res.json)).to.equal(400);
        const body: TestManagerError = res.json;
        log("body: " + JSON.stringify(body), LogLevel.DEBUG, body);
        expect(body).to.not.equal(undefined);
        expect(body.message).to.not.equal(undefined);
        expect(body.message).to.include(`Pewpew version ${latestPewPewVersion} cannot be deleted`);
        done();
      }).catch((error) => {
        log("deletePewPew error", LogLevel.ERROR, error);
        done(error);
      });
    });

  });
});<|MERGE_RESOLUTION|>--- conflicted
+++ resolved
@@ -22,10 +22,6 @@
 } from "../pages/api/util/util";
 import { TestScheduler, TestSchedulerItem } from "../pages/api/util/testscheduler";
 import {
-<<<<<<< HEAD
-  PEWPEW_EXECUTABLE_NAME,
-=======
->>>>>>> 0d32d85d
   VERSION_TAG_NAME,
   deletePewPew,
   getCurrentPewPewLatestVersion,
@@ -51,27 +47,17 @@
 logger.config.LogFileName = "ppaas-controller";
 
 const UNIT_TEST_FOLDER = process.env.UNIT_TEST_FOLDER || "test";
-<<<<<<< HEAD
-const PEWPEW_LEGACY_FILEPATH = path.join(UNIT_TEST_FOLDER, "pewpew.zip");
-const PEWPEW_SCRIPTING_FILEPATH = path.join(UNIT_TEST_FOLDER, "scripting/pewpew.zip");
-=======
-const PEWPEW_ZIP_FILEPATH = process.env.PEWPEW_ZIP_FILEPATH || path.join(UNIT_TEST_FOLDER, PEWPEW_BINARY_EXECUTABLE + ".zip");
->>>>>>> 0d32d85d
+const PEWPEW_ZIP_LEGACY_FILEPATH = process.env.PEWPEW_ZIP_LEGACY_FILEPATH || path.join(UNIT_TEST_FOLDER, PEWPEW_BINARY_EXECUTABLE + ".zip");
+const PEWPEW_ZIP_SCRIPTING_FILEPATH = path.join(UNIT_TEST_FOLDER + "/scripting", PEWPEW_BINARY_EXECUTABLE + ".zip");
 
 const authAdmin: AuthPermissions = {
   authPermission: AuthPermission.Admin,
   token: "admin1"
 };
 
-<<<<<<< HEAD
 const legacyPewpewZipFile: File = createFormidableFile(
-  path.basename(PEWPEW_LEGACY_FILEPATH),
-  PEWPEW_LEGACY_FILEPATH,
-=======
-const pewpewZipFile: File = createFormidableFile(
-  path.basename(PEWPEW_ZIP_FILEPATH),
-  PEWPEW_ZIP_FILEPATH,
->>>>>>> 0d32d85d
+  path.basename(PEWPEW_ZIP_LEGACY_FILEPATH),
+  PEWPEW_ZIP_LEGACY_FILEPATH,
   "unittest",
   1,
   null
@@ -81,13 +67,8 @@
 };
 
 const pewpewS3Folder = PEWPEW_BINARY_FOLDER;
-<<<<<<< HEAD
-const pewpewFilename = PEWPEW_EXECUTABLE_NAME;
+const pewpewFilename = PEWPEW_BINARY_EXECUTABLE;
 const versions = ["0.5.11", "0.5.12", "0.5.13-preview1", "0.5.13-preview2", "0.6.0-preview1", "0.6.0-preview2", "latest"];
-=======
-const pewpewFilename = PEWPEW_BINARY_EXECUTABLE;
-const versions = ["0.5.10", "0.5.11", "0.5.12-preview1", "0.5.12-preview2", "latest"];
->>>>>>> 0d32d85d
 const s3Object: S3Object = {
   LastModified: new Date(),
   Size: 1,
@@ -127,14 +108,18 @@
       mixedFiles = {
         additionalFiles: [...unzippedFiles, legacyPewpewZipFile] as any as File
       };
+      if (platform() === "win32") {
+        // Windows gets EBUSY trying to run pewpew --version since the unzip still hasn't released
+        await sleep(100);
+      }
     } catch (error) {
       log("Error unzipping " + legacyPewpewZipFile.originalFilename, LogLevel.ERROR, error);
       throw error;
     }
 
     const scriptingPewpewZipFile: File = createFormidableFile(
-      path.basename(PEWPEW_SCRIPTING_FILEPATH),
-      PEWPEW_SCRIPTING_FILEPATH,
+      path.basename(PEWPEW_ZIP_SCRIPTING_FILEPATH),
+      PEWPEW_ZIP_SCRIPTING_FILEPATH,
       "unittest",
       1,
       null
@@ -146,14 +131,7 @@
       filesScriptingPewpew = {
         additionalFiles: unzippedFiles as any as File
       };
-<<<<<<< HEAD
       log("scripting files " + filename, LogLevel.DEBUG, filesScriptingPewpew);
-=======
-      if (platform() === "win32") {
-        // Windows gets EBUSY trying to run pewpew --version since the unzip still hasn't released
-        await sleep(100);
-      }
->>>>>>> 0d32d85d
     } catch (error) {
       log("Error unzipping " + scriptingPewpewZipFile.originalFilename, LogLevel.ERROR, error);
       throw error;
