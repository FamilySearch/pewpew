--- conflicted
+++ resolved
@@ -27,10 +27,7 @@
   getQueueAttributes,
   getQueueAttributesMap,
   getTestScalingMessage,
-<<<<<<< HEAD
-=======
   healthCheck,
->>>>>>> fa39e0c1
   init: initSqs,
   receiveMessage,
   refreshTestScalingMessage,
