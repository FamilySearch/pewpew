import * as path from "path";
import { AUTH_PERMISSIONS_SCHEDULER, TestScheduler } from "./testscheduler";
import {
  AllTests,
  AllTestsResponse,
  AuthPermission,
  AuthPermissions,
  EnvironmentVariablesFile,
  ErrorResponse,
  MessageResponse,
  PreviousEnvironmentVariables,
  PreviousTestData,
  PreviousTestDataResponse,
  ScheduledTestData,
  StoredTestData,
  TestData,
  TestDataResponse,
  TestListResponse
} from "../../../types";
import {
  ENCRYPTED_TEST_SCHEDULER_FOLDERNAME,
  PEWPEW_BINARY_FOLDER,
  ParsedForm,
  createFormidableFile,
  getLogAuthPermissions,
  LOCAL_FILE_LOCATION as localDirectory,
  makeRandomString,
  sortAndValidateDaysOfWeek,
  uploadFile
} from "./util";
import {
  EnvironmentVariables,
  LogLevel,
  MessageType,
  PpaasS3File,
  PpaasS3Message,
  PpaasTestId,
  PpaasTestMessage,
  PpaasTestStatus,
  TestMessage,
  TestStatus,
  TestStatusMessage,
  YamlParser,
  log,
  logger,
  s3,
  sqs,
  util
} from "@fs/ppaas-common";
import type { Fields, File, Files } from "formidable";
import PpaasEncryptEnvironmentFile, { ENCRYPTED_ENVIRONMENT_VARIABLES_FILENAME } from "./ppaasencryptenvfile";
import { formatError, isYamlFile, latestPewPewVersion } from "./clientutil";
import { createS3Filename as createS3MessageFilename } from "@fs/ppaas-common/dist/src/ppaass3message";
import { createS3Filename as createS3StatusFilename } from "@fs/ppaas-common/dist/src/ppaasteststatus";
import fs from "fs/promises";
import semver from "semver";

logger.config.LogFileName = "ppaas-controller";

const sendTestScalingMessage = sqs.sendTestScalingMessage;
const createStatsFileName = util.createStatsFileName;
export const MAX_SAVED_TESTS_RECENT: number = parseInt(process.env.MAX_SAVED_TESTS_RECENT || "0", 10) || 10;
export const MAX_SAVED_TESTS_CACHED: number = parseInt(process.env.MAX_SAVED_TESTS_CACHED || "0", 10) || 1000;
const MIN_SEARCH_LENGTH: number = parseInt(process.env.MIN_SEARCH_LENGTH || "0", 10) || 0;
const MAX_SEARCH_LENGTH: number = parseInt(process.env.MAX_SEARCH_LENGTH || "0", 10) || 1024;
const DEFAULT_MAX_SEARCH_RESULTS: number = parseInt(process.env.DEFAULT_MAX_SEARCH_RESULTS || "0", 10) || 20;
const MAX_SEARCH_RESULTS: number = parseInt(process.env.MAX_SEARCH_RESULTS || "0", 10) || 10000;
const ONE_MINUTE: number = 60000;
const FIFTEEN_MINUTES: number = 15 * ONE_MINUTE;
<<<<<<< HEAD
const LEGACY_PEWPEW_VERSION = "<0.6.0-preview";
=======
// Don't export so that the original can't be modified
const RECURRING_FILE_TAGS_INTERNAL = new Map<string, string>([["recurring", "true"]]);
/** Returns a new copy of the Map each time so the original can't be modified */
export const defaultRecurringFileTags = (): Map<string, string> => new Map(RECURRING_FILE_TAGS_INTERNAL);
>>>>>>> 803f5401

// Export for testing
export enum CacheLocation {
  Running = "Running",
  Recent = "Recent",
  Requested = "Requested",
  Searched = "Searched"
}

// Internal to also return where it's cached so we know if we need to move it
// export for testing
// We can't extend since we need to return one that is modifiable
export interface CachedTestData {
  testData: StoredTestData;
  cacheLocation: CacheLocation;
}

type CachedTestList = Map<string, StoredTestData>;

function sortTestData (unsorted: TestData[]): TestData[] {
  return unsorted.sort((a, b) => (a.startTime < b.startTime) ? 1 : -1);
}

function getDateTimeFromString (dateString: string): number {
  try {
    // Could be NaN
    const parsed =  Date.parse(dateString);
    log("getDateTimeFromString parse Date: " + dateString, LogLevel.DEBUG, { parsed });
    return parsed || 0;
  } catch (error) {
    log("getDateTimeFromString could not parse Date: " + dateString, LogLevel.WARN, error);
    return 0;
  }
}

// Export for testing
export function getLatestDateTime (storedTestData: StoredTestData): number {
  const lastChecked: number = typeof storedTestData.lastChecked === "string"
    ? getDateTimeFromString(storedTestData.lastChecked)
    : (storedTestData.lastChecked?.getTime() || 0);
  const lastUpdated: number = typeof storedTestData.lastUpdated === "string"
    ? getDateTimeFromString(storedTestData.lastUpdated)
    : (storedTestData.lastUpdated?.getTime() || 0);
  const lastRequested = storedTestData.lastRequested?.getTime() || 0;
  const latestDateTime: number = Math.max(
    lastChecked,
    lastUpdated,
    lastRequested
  );
  log("Math.max", LogLevel.DEBUG, { latestDateTime, lastChecked, lastUpdated, lastRequested, storedTestData });
  return latestDateTime;
}

// Export for testing
export function removeOldest (cachedTestList: CachedTestList): StoredTestData | undefined {
  // We can't just do a sort and pop since there are 3 fields to look at
  let oldestTest: StoredTestData | undefined;
  let oldestDate: number = 0;
  for (const storedTestData of cachedTestList.values()) {
    if (oldestTest === undefined) {
      oldestTest = storedTestData;
      oldestDate = getLatestDateTime(storedTestData);
    } else {
      const latestDateTime = getLatestDateTime(storedTestData);
      if (latestDateTime < oldestDate) {
        oldestTest = storedTestData;
        oldestDate = latestDateTime;
      }
    }
    if (oldestDate === 0) {
      // If it's zero, no point in continuing
      cachedTestList.delete(oldestTest.testId);
      return oldestTest;
    }
  }
  if (oldestTest) {
    cachedTestList.delete(oldestTest.testId);
  }
  return oldestTest;
}

function getTestDataFromStoredData (storedTestData: StoredTestData): TestData {
  // eslint-disable-next-line @typescript-eslint/no-unused-vars
  const { ppaasTestStatus, ppaasTestStatusChecked, lastRequested, ...testData }: StoredTestData = storedTestData;
  return testData;
}

async function getUpdatedTestDataFromStoredData (storedTestData: StoredTestData): Promise<TestData> {
  const { testId, ppaasTestStatus, lastChecked }: StoredTestData = storedTestData;
  // Update the status from S3 if we have one and it's not finished (or failed)
  log("lastChecked: " + lastChecked, LogLevel.DEBUG, { lastChecked, ppaasTestStatus });
  if (ppaasTestStatus === undefined) {
    const ppaasTestId = PpaasTestId.getFromTestId(testId);
    const newTestStatus: PpaasTestStatus | undefined = await PpaasTestStatus.getStatus(ppaasTestId);
    log(`PpaasTestStatus.getStatus(${testId})`, LogLevel.DEBUG, { newTestStatus });
    if (newTestStatus) {
      const { resultsFilename, ...testStatusParts }: TestStatusMessage = newTestStatus.getTestStatusMessage();
      log("storedTestData before", LogLevel.DEBUG, { storedTestData, testStatusParts });
      Object.assign(storedTestData, testStatusParts); // We have to assign so we can overwrite it in whichever list it's in
      log("storedTestData after", LogLevel.DEBUG, { storedTestData });
      storedTestData.ppaasTestStatus = newTestStatus;
      storedTestData.lastUpdated = newTestStatus.getLastModifiedRemote();
      storedTestData.lastChecked = new Date();
      storedTestData.resultsFileLocation = resultsFilename.map((resultsFile: string) =>
        new PpaasS3File({ filename: resultsFile, s3Folder: ppaasTestId.s3Folder, localDirectory }).remoteUrl
      );
      storedTestData.errors = newTestStatus.errors;
    }
  } else if (ppaasTestStatus && ppaasTestStatus.status !== TestStatus.Finished && ppaasTestStatus.status !== TestStatus.Failed
    && (!lastChecked || new Date(lastChecked).getTime() < (Date.now() - ONE_MINUTE) || storedTestData.status === TestStatus.Unknown)
  ) {
    log("Read Status before", LogLevel.TRACE, { lastChecked, ppaasTestStatus });
    const readDate: Date = await ppaasTestStatus.readStatus(); // Update and get new numbers and maybe status, TODO: Force
    log("Read Status after", LogLevel.DEBUG, { lastChecked, readDate, ppaasTestStatus });
    if (!lastChecked || readDate.getTime() > new Date (lastChecked).getTime()) {
      storedTestData.lastChecked = storedTestData.lastUpdated = readDate;
    }
    // Check if we're long past the endtime or check if the date returned by readStatus is long ago and update
    log("new ppaasTestStatus", LogLevel.DEBUG, { ppaasTestStatus });
    if ((ppaasTestStatus.status === TestStatus.Created || ppaasTestStatus.status === TestStatus.Running)
      && ppaasTestStatus.endTime < (Date.now() - FIFTEEN_MINUTES) && readDate.getTime() < (Date.now() - FIFTEEN_MINUTES)
    ) {
      ppaasTestStatus.status = TestStatus.Failed;
      ppaasTestStatus.errors = [...(ppaasTestStatus.errors || []), "End time or last status update were more than fifteen minutes ago, status manually changed to Failed"];
      storedTestData.lastChecked = new Date();
      ppaasTestStatus.writeStatus().catch((error) => log("Could not write testStatus to S3 for testId " + storedTestData.testId, LogLevel.ERROR, error));
      TestScheduler.addHistoricalTest(ppaasTestStatus.getTestId(), undefined, ppaasTestStatus.startTime, ppaasTestStatus.endTime, ppaasTestStatus.status)
      .catch(() => { /* noop */ });
    }
    const { resultsFilename, ...testStatusParts }: TestStatusMessage = ppaasTestStatus.getTestStatusMessage();
    Object.assign(storedTestData, testStatusParts); // We have to assign so we can overwrite it in whichever list it's in
    storedTestData.status = ppaasTestStatus.status;
    storedTestData.resultsFileLocation = resultsFilename.map((resultsFile: string) =>
      new PpaasS3File({ filename: resultsFile, s3Folder: storedTestData.s3Folder, localDirectory }).remoteUrl
    );
    storedTestData.errors = ppaasTestStatus.errors;
  }
  return getTestDataFromStoredData(storedTestData);
}

async function parseEnvironmentVariablesFile (filePath: string, filename?: string): Promise<EnvironmentVariablesFile> {
  try {
    const environmentVariables: EnvironmentVariablesFile = {};
    const data: string = await fs.readFile(filePath, "utf8");
    if (!data) {
      throw new Error(`No data in file ${filePath}.`);
    }
    const lines = data.replace(/\r/g, "").split("\n");
    for (let line of lines) {
      // Ignore commented lines
      line = line.split("#")[0];
      // Check if it's an export variable=value
      // Allow empty string, first character must be a letter per https://stackoverflow.com/questions/2821043/allowed-characters-in-linux-environment-variable-names
      const match: RegExpMatchArray | null = line.match(/(export )?([a-zA-Z_][_a-zA-z0-9]*)="?([^"]*)"?/);
      log(line, LogLevel.DEBUG, match);
      if (match) {
        const key: string = match[match.length - 2];
        const value: string = match[match.length - 1] || "";
      // Debug level since it might have passwords
      log(key + "=" + value, LogLevel.DEBUG);
        // Server-side parsed files will all be hidden since we can't determine which should be visible
        environmentVariables[key] = { value, hidden: true };
      } else if (line) {
        log("Could not parse line from " + (filename || filePath), LogLevel.WARN, line);
      }
    }
    // Debug level since it might have passwords
    log("parseEnvironmentVariables", LogLevel.DEBUG, environmentVariables);
    return environmentVariables;
  } catch (error) {
    log("Could not parse environment variables file: " + (filename || filePath), LogLevel.ERROR, error);
    throw error;
  }
}

export async function convertPPaaSFileToFile (ppaasS3File: PpaasS3File): Promise<File> {
  const stats = await fs.stat(ppaasS3File.localFilePath);
  return createFormidableFile(ppaasS3File.filename, ppaasS3File.localFilePath, ppaasS3File.contentType, stats.size, stats.mtime);
}

function convertToDatetime (value: string, name: string): number | ErrorResponse {
  let parsedDatetime: number | undefined;
  try {
    // Make sure it can be converted into a Date. Then get the time in ms.
    // First check if it's all numbers and parse it
    const parsedValue: number = Number(value);
    // If it's not a pure number then see if the string is a date/time
    parsedDatetime = new Date(isNaN(parsedValue) ? value : parsedValue).getTime();
    log(`${name}: ${parsedDatetime}`, LogLevel.DEBUG);
    if (isNaN(parsedDatetime)) {
      throw new Error(`${name} new Date(${value}).getTime() is not a number`);
    }
  } catch (error) {
    return { json: { message: `Received an invalid ${name}: ${value}`, error: formatError(error) }, status: 400 };
  }
  return parsedDatetime;
}

// Export for testing
export interface DownloadPriorTestIdResult {
  environmentVariables: EnvironmentVariablesFile;
  profile: string | undefined;
  yamlFile: File | undefined;
  yamlFileName: string;
  additionalFiles: PpaasS3File[];
  additionalFileNames: string[];
}

// Export for testing
export async function downloadPriorTestId (
  priorTestId: string,
  fieldYamlFile: string | string[] | undefined,
  fieldAdditionalFiles: string | string[] | undefined,
  localPath: string
): Promise<ErrorResponse | DownloadPriorTestIdResult> {
  const environmentVariables: EnvironmentVariablesFile = {};
  let profile: string | undefined;
  let yamlFile: File | undefined;
  let yamlFileName: string | undefined;
  const additionalFiles: PpaasS3File[] = [];
  const additionalFileNames: string[] = [];

  let priorPpaasTestId: PpaasTestId;
  try {
    priorPpaasTestId = PpaasTestId.getFromTestId(priorTestId);
  } catch (error) {
    return {
      json: {
        message: "Could not parse testId into a PpaasTestId: " + priorTestId,
        error: formatError(error)
      },
      status: 400
    };
  }
  // convert the testId to a s3Folder
  const priorS3Folder = priorPpaasTestId.s3Folder;
  // Download the files that are specified in fields (not files)
  const downloadAndConvertFile = async (ppaasFile: PpaasS3File): Promise<File> => {
    await ppaasFile.download();
    const file: File = await convertPPaaSFileToFile(ppaasFile);
    return file;
  };
  // Get them all so we can get their existing tags
  const priorS3Files = await PpaasS3File.getAllFilesInS3({
    s3Folder: priorS3Folder,
    localDirectory
  });
  if (fieldYamlFile) {
    if (Array.isArray(fieldYamlFile)) {
      // Log the json stringified object here so we can check splunk but don't return it
      log("Received more than one yamlFile", LogLevel.WARN, fieldYamlFile);
      return { json: { message: "Received multiple yamlFiles: " + fieldYamlFile.map((file) => file) }, status: 400 };
    }
    try {
      const yamlPpaasFile: PpaasS3File = new PpaasS3File({
        filename: fieldYamlFile, s3Folder: priorS3Folder, localDirectory: localPath
      });
      yamlFile = await downloadAndConvertFile(yamlPpaasFile);
      yamlFileName = fieldYamlFile;
      log("Prior yamlFile converted for testId: " + priorTestId, LogLevel.DEBUG, yamlFile);
    } catch (error) {
      return {
        json: {
          message: "Could not download prior yamlFile for testId: " + priorTestId,
          error: formatError(error)
        },
        status: 400
      };
    }
  } else {
    // We still need to return the prior yaml file name so we can see if the user tried to change it.
    const yamlFiles: PpaasS3File[] = (priorS3Files).filter((s3File) => isYamlFile(s3File.filename));
    if (yamlFiles.length !== 1) {
      return {
        json: {
          message: "Could not find prior yamlFile for testId: " + priorTestId,
          error: "Yaml File not found in " + JSON.stringify(yamlFiles.map((file) => file.filename))
        },
        status: 400
      };
    }
    yamlFileName = yamlFiles[0].filename;
  }
  try {
    if (fieldAdditionalFiles) {
      // Even though the docs say that you can have multiple fields, https://github.com/node-formidable/formidable/pull/340
      // was closed and is not in the IncomingForm we have access to. https://github.com/node-formidable/formidable/pull/380
      // was merged but is not in the latest "released" code so we don't have access to it either.
      // The new canary builds of https://github.com/node-formidable/formidable/ support it but they don't have the @types for it yet
      // We have to JSON.stringify it from the client and parse it here
      if (!Array.isArray(fieldAdditionalFiles) && fieldAdditionalFiles.startsWith("[") && fieldAdditionalFiles.endsWith("]")) {
        try {
          const parsedAdditionalFiles: any = JSON.parse(fieldAdditionalFiles);
          if (Array.isArray(parsedAdditionalFiles)
            && parsedAdditionalFiles.every((additionalFile: any) => typeof additionalFile === "string")) {
            fieldAdditionalFiles = parsedAdditionalFiles as string[];
          }
        } catch (error) {
          log("Could not parse fieldAdditionalFiles: " + fieldAdditionalFiles, LogLevel.WARN, fieldAdditionalFiles);
        }
      }
      fieldAdditionalFiles = Array.isArray(fieldAdditionalFiles) ? fieldAdditionalFiles : [fieldAdditionalFiles];
      if (Array.isArray(fieldAdditionalFiles)) {
        additionalFileNames.push(...fieldAdditionalFiles);
        for (const additionalFile of fieldAdditionalFiles) {
          const s3File = priorS3Files.find((priorS3File) => priorS3File.filename === additionalFile);
          if (s3File) {
            additionalFiles.push(s3File);
          } else {
            log("Could not find additionalFile in prior files: " + additionalFile, LogLevel.WARN, { additionalFile, fieldAdditionalFiles, priorS3Files: priorS3Files.map((priorS3File) => priorS3File.filename) });
            throw new Error(`Could not find ${additionalFile} in prior files ${priorS3Files.map((priorS3File) => priorS3File.filename)}`);
          }
        }
      }
    }
    log("Prior additionalFiles converted for testId: " + priorTestId, LogLevel.DEBUG, additionalFiles);
  } catch (error) {
    return {
      json: {
        message: "Could not find prior additionalFiles for testId: " + priorTestId,
        error: formatError(error)
      },
      status: 400
    };
  }

  // Load the old environment variables (may be overwritten later)
  try {
    const ppaasEncryptEnvironmentVarsFile = new PpaasEncryptEnvironmentFile({ s3Folder: priorS3Folder, environmentVariablesFile: undefined });
    const existsInS3 = await ppaasEncryptEnvironmentVarsFile.existsInS3();
    if (existsInS3) {
      const vars: EnvironmentVariablesFile | undefined = (await ppaasEncryptEnvironmentVarsFile.download()).getEnvironmentVariablesFile();
      if (vars) {
        Object.assign(environmentVariables, vars || {});
        if (environmentVariables && environmentVariables.PROFILE) {
          profile = typeof environmentVariables.PROFILE === "string"
            ? environmentVariables.PROFILE.toLowerCase()
            : environmentVariables.PROFILE.value?.toLowerCase();
        }
        log("postTest environmentVariable names for testid " + priorTestId, LogLevel.DEBUG, { testId: priorTestId, envVariableNames: Object.keys(environmentVariables) });
      } else {
        log("postTest could not load for testid " + priorTestId, LogLevel.ERROR, { testId: priorTestId, existsInS3, fileContents: vars });
      }
    }
  } catch (error) {
    log("postTest Could not load encrypted environment variables file for testId " + priorTestId, LogLevel.ERROR, error, { testId: priorTestId });
    // Swallow
  }
  return {
    environmentVariables,
    profile,
    yamlFile,
    yamlFileName,
    additionalFiles,
    additionalFileNames
  };
}

// Export for testing
export function getValidateLegacyOnly (version: string | undefined): boolean | undefined {
  // undefined or "latest" parse as anything (reutrn undefined)
  if (!version || version === latestPewPewVersion) {
    return undefined;
  }
  // This needs to create the validateLegacyOnly, so anything less than 0.6.0
  return semver.satisfies(version, LEGACY_PEWPEW_VERSION, { includePrerelease: true });
}

// Export for testing
export interface ValidateYamlfileResult {
  testRunTimeMn: number | undefined;
  bucketSizeMs: number | undefined;
}

// Export for testing
export async function validateYamlfile (
  yamlFile: File,
  environmentVariables: EnvironmentVariables,
  additionalFileNames: string[],
  bypassParser: boolean | undefined,
  authPermissions: AuthPermissions,
  validateLegacyOnly?: boolean
): Promise<ErrorResponse | ValidateYamlfileResult> {
  let testRunTimeMn: number | undefined;
  let bucketSizeMs: number | undefined;
  if (bypassParser) {
    if (authPermissions.authPermission < AuthPermission.Admin) {
      log("Unauthorized User attempted to bypass the config parser.", LogLevel.WARN, { yamlFile, userId: authPermissions.userId });
      return { json: { message: "User is not authorized to bypass the config parser. If you think this is an error, please contact the PerformanceQA team." }, status: 403 };
    }
  } else {
    // bypassPaser is false or undefined, run the parser
    let yamlParser: YamlParser;
    // webconfig pewpew parser validation here
    // Create a random dummy folder name that we can look for later that we'll use to identify loggers writing to splunk (and allow them)
    const dummySplunkPath = makeRandomString(25);
    try {
      const dummyEnvironmentVariables: EnvironmentVariables = Object.assign({}, environmentVariables);
      // Add our dummy paths and overwrite these with our own like the agent would do.
      for (const splunkPath of logger.PEWPEW_SPLUNK_INJECTED_VARIABLES) {
        dummyEnvironmentVariables[splunkPath] = dummySplunkPath;
      }
      // Pass pewpew version legacy/scripting
      yamlParser = await YamlParser.parseYamlFile(yamlFile.filepath, dummyEnvironmentVariables, validateLegacyOnly);
    } catch(error) {
      return { json: { message: `yamlFile: ${yamlFile.originalFilename || yamlFile.filepath} failed to parse`, error: formatError(error) }, status: 400 };
    }

    // testRunTime
    testRunTimeMn = yamlParser.getTestRunTimeMn();
    if (!testRunTimeMn || testRunTimeMn <= 0) {
      return { json: { message: `Yaml File ${yamlFile.originalFilename || yamlFile.filepath} has an invalid testRunTime: ${testRunTimeMn}` }, status: 400 };
    }

    // bucketSize
    bucketSizeMs = yamlParser.getBucketSizeMs();
    if (!bucketSizeMs || bucketSizeMs <= 0) {
      return { json: { message: `Yaml File ${yamlFile.originalFilename || yamlFile.filepath} has an invalid bucketSize: ${bucketSizeMs}` }, status: 400 };
    }

    // Check for input files that include a / or a \ since we will put the files in the same directory
    const expectedInputFiles: string[] = yamlParser.getInputFileNames();
    const badInputFiles: string[] = expectedInputFiles.filter((filename) => filename.includes("/") || filename.includes("\\"));
    if (badInputFiles.length > 0) {
      return { json: { message: `Yaml File ${yamlFile.originalFilename || yamlFile.filepath} is referencing files outside of its directory. Please change them to non-external paths\nBadInputFiles: ${badInputFiles}` }, status: 400 };
    }

    // Check for log files that include a / or a \ to avoid overwritting system or our own files
    const expectedLogFiles: string[] = yamlParser.getLoggerFileNames();
    const badLogFiles: string[] = expectedLogFiles.filter((filename) => filename.includes("/") || filename.includes("\\"))
      .filter((slashfilename) => {
        // The only allowed outside paths are to the Splunk folder and no other outside folders are allowed
        // If it's a \ we won't allow it at all.
        const splitFile = slashfilename.split("/");
        return (splitFile.length !== 2 || splitFile[0] !== dummySplunkPath);
      });
    if (badLogFiles.length > 0) {
      return { json: { message: `Yaml File ${yamlFile.originalFilename || yamlFile.filepath} is referencing log files outside of its directory. Please change them to non-external paths\n{ badLogFiles: ${badLogFiles}, allowedLogLocations: ${logger.PEWPEW_SPLUNK_INJECTED_VARIABLES } }` }, status: 400 };
    }

    // Check the parser to make sure we have them all.
    const missingFiles: string[] = expectedInputFiles.filter((filename) => !additionalFileNames.includes(filename));
    if (missingFiles.length > 0) {
      return { json: { message: `Yaml File ${yamlFile.originalFilename || yamlFile.filepath} is expecting files that were not provided: ${missingFiles}, additionalFileNames: ${additionalFileNames}` }, status: 400 };
    }
  }
  return { testRunTimeMn, bucketSizeMs };
}

// Store these as maps for fast lookup oldest can be found by lastRequested, lastUpdated, and lastChecked
// We can't use static variables since the memory spaces aren't shared between api and getServerSideProps
// https://stackoverflow.com/questions/70260701/how-to-share-data-between-api-route-and-getserversideprops
declare global {
  // https://stackoverflow.com/questions/68481686/type-typeof-globalthis-has-no-index-signature
  // eslint-disable-next-line no-var
  var runningTests: Map<string, StoredTestData> | undefined;
  // eslint-disable-next-line no-var
  var recentTests: Map<string, StoredTestData> | undefined;
  // eslint-disable-next-line no-var
  var requestedTests: Map<string, StoredTestData> | undefined;
}

// export for testing
export function getRunningTests (): Map<string, StoredTestData> {
  if (global.runningTests === undefined) {
    global.runningTests = new Map();
  }
  return global.runningTests;
}

// export for testing
export function getRecentTests (): Map<string, StoredTestData> {
  if (global.recentTests === undefined) {
    global.recentTests = new Map();
  }
  return global.recentTests;
}

// export for testing
export function getRequestedTests (): Map<string, StoredTestData> {
  if (global.requestedTests === undefined) {
    global.requestedTests = new Map();
  }
  return global.requestedTests;
}

export abstract class TestManager {
  // Store these as maps for fast lookup oldest can be found by lastRequested, lastUpdated, and lastChecked
  // Cache for the Searches
  protected static searchedTests = new Map<string, StoredTestData>();
  // Last time a message was sent to the queue
  protected static lastNewTestMap: Map<string, Date> = new Map<string, Date>();

  protected static removeFromList (testId: string, cacheLocation: CacheLocation): void {
    switch (cacheLocation) {
      case CacheLocation.Running:
        // Running doesn't have a max length
        getRunningTests().delete(testId);
        break;
      case CacheLocation.Recent:
        getRecentTests().delete(testId);
        break;
      case CacheLocation.Requested:
        getRequestedTests().delete(testId);
        break;
      case CacheLocation.Searched:
        this.searchedTests.delete(testId);
        break;
      default:{
        const error = "removeFromList unknown CacheLocation: ";
        log(error, LogLevel.ERROR);
        throw new Error(error);
      }
    }
  }

  // Shared usage
  // 1. Message - Get then update from message (possibly moving to running or finished)
  // 2. /api/test - Get then update from s3
  // 3. /api/teststatus - Get then update from s3 only if we don't have a status (search cache)
  // 4. /api/search - searchTests - Add to cached list if not there (cache list only)
  // Returns element or none if not found
  protected static async getFromList (testId: string, updateFromS3: boolean): Promise<CachedTestData | undefined> {
    let foundTest: StoredTestData | undefined;
    let cacheLocation: CacheLocation = CacheLocation.Searched;
    // Running
    if (getRunningTests().has(testId)) {
      cacheLocation = CacheLocation.Running;
      foundTest = getRunningTests().get(testId);
      log(`testId ${testId} found in runningTests`, LogLevel.DEBUG, foundTest);
    // Recent
    } else if (getRecentTests().has(testId)) {
      cacheLocation = CacheLocation.Recent;
      foundTest = getRecentTests().get(testId);
      log(`testId ${testId} found in recentTests`, LogLevel.DEBUG, foundTest);
    // Requested
    } else if (getRequestedTests().has(testId)) {
      cacheLocation = CacheLocation.Requested;
      foundTest = getRequestedTests().get(testId);
      log(`testId ${testId} found in requestedTests`, LogLevel.DEBUG, foundTest);
    // Search Cache
    } else if (this.searchedTests.has(testId)) {
      cacheLocation = CacheLocation.Searched;
      foundTest = this.searchedTests.get(testId);
      log(`testId ${testId} found in searchedTests`, LogLevel.DEBUG, foundTest);
    }
    if (foundTest && updateFromS3) {
      await getUpdatedTestDataFromStoredData(foundTest);
      // Move to running if running and not there
      // Or are in running and are no longer runnning
      if ((foundTest.status === TestStatus.Created || foundTest.status === TestStatus.Running)
        && cacheLocation !== CacheLocation.Running) {
        cacheLocation = CacheLocation.Running;
        this.addToStoredList(foundTest, CacheLocation.Running);
      } else if ((foundTest.status !== TestStatus.Created && foundTest.status !== TestStatus.Running)
        && cacheLocation === CacheLocation.Running) {
        cacheLocation = CacheLocation.Recent;
        this.addToStoredList(foundTest, CacheLocation.Recent);
      }
    }
    return foundTest ? ({ testData: foundTest, cacheLocation }) : undefined;
  }

  // Returns removed element or none if we haven't maxed out
  protected static async addToStoredList (newData: StoredTestData, cacheLocation: CacheLocation): Promise<StoredTestData | undefined> {
    log(`addToStoredTest testId (${newData.testId})`, LogLevel.DEBUG, { newData, cacheLocation });
    // Strip off the cacheLocation if it's a CachedTestData
    if ((newData as any).cacheLocation) {
      delete (newData as any).cacheLocation;
    }
    const { testId } = newData;
    let currentCacheLocation: CacheLocation | undefined;
    let removed: StoredTestData | undefined;
    try {
      const foundTest = await this.getFromList(testId, false);
      if (foundTest) {
        currentCacheLocation = foundTest.cacheLocation;
      }
    } catch (error) {
      log(`addToStoredTest could not getFromList(${testId})`, LogLevel.ERROR, error);
      // Swallow
    }
    // Remove it from the old list unless we're adding to search, then don't add it
    if (currentCacheLocation) {
      if (cacheLocation === CacheLocation.Searched) {
        // It doesn't matter, don't remove it or move it
        return undefined;
      } else if (currentCacheLocation !== cacheLocation) {
        // Remove it from the wrong list so we can add it
        this.removeFromList(testId, currentCacheLocation);
      }
    }
    switch (cacheLocation) {
      case CacheLocation.Running:
        // Running doesn't have a max length
        getRunningTests().set(testId, newData);
        break;
      case CacheLocation.Recent:
        if (getRecentTests().size >= MAX_SAVED_TESTS_RECENT && !getRecentTests().has(testId)) {
          removed = removeOldest(getRecentTests());
        }
        // Add after remove so this on isn't removed
        getRecentTests().set(testId, newData);
        break;
      case CacheLocation.Requested:
        if (getRequestedTests().size >= MAX_SAVED_TESTS_RECENT && !getRequestedTests().has(testId)) {
          removed = removeOldest(getRequestedTests());
        }
        // Add after remove so this on isn't removed
        getRequestedTests().set(testId, newData);
        break;
      case CacheLocation.Searched:
        if (this.searchedTests.size >= MAX_SAVED_TESTS_CACHED && !this.searchedTests.has(testId)) {
          removed = removeOldest(this.searchedTests);
        }
        // Add after remove so this on isn't removed
        this.searchedTests.set(testId, newData);
        break;
    }
    return removed;
  }

  /**
   * Gets the last time a message was sent to the queue
   * @param queueName Name of the queue to check from PpaasTestMessage.getAvailableQueueNames()
   * @returns Date the last test was sent or undefined
   */
  public static getLastNewTestDate (queueName: string): Date | undefined {
    const date: Date | undefined = this.lastNewTestMap.get(queueName);
    // If it's not undefined, return a new Date object so the one in our Map can't be modified
    return date ? new Date(date.getTime()) : date;
  }

  /**
   * Internal method to set the last time a message was sent to the queue
   * @param queueName Name of the queue from PpaasTestMessage.getAvailableQueueNames()
   * @param date Optional. The date the message was sent. Default: now
   */
  public static setLastNewTestDate (queueName: string, date: Date = new Date()): void {
    this.lastNewTestMap.set(queueName, date);
  }

  public static async updateRunningTest (testId: string, testStatusMessage: TestStatusMessage, messageType: MessageType): Promise<void> {
    log("updateRunningTest", LogLevel.DEBUG, { testId, testStatusMessage, messageType });
    const foundTest: CachedTestData | undefined = await this.getFromList(testId, true);
    let testData: StoredTestData;
    if (foundTest !== undefined) {
      log(`testId ${testId} found in one of the lists`, LogLevel.DEBUG, foundTest);
      testData = foundTest.testData;
      // Update the status
    } else {
      const ppaasTestId = PpaasTestId.getFromTestId(testId);
      testData = {
        testId,
        s3Folder: ppaasTestId.s3Folder,
        status: TestStatus.Unknown,
        startTime: ppaasTestId.date.getTime()
      };
      log(`testId ${testId} not found in runningTests or recentTests, creating it`, LogLevel.DEBUG, foundTest);
      // We can add this on delayed. We don't need to use the data since we have updated data from the message
      PpaasTestStatus.getStatus(ppaasTestId)
      .then((ppaasTestStatus: PpaasTestStatus | undefined) => {
        if (testData && ppaasTestStatus) { testData.ppaasTestStatus = ppaasTestStatus; }
      })
      .catch((error) => log(`Could not load PpaasTestStatus from s3 for testId ${testId}`, LogLevel.ERROR, error));
    }
    // Check if it's in running
    if (!foundTest || foundTest.cacheLocation !== CacheLocation.Running) {
      await this.addToStoredList(testData, CacheLocation.Running);
    }
    const { resultsFilename, ...testStatusParts }: TestStatusMessage = testStatusMessage;
    log("foundTest before", LogLevel.DEBUG, { testData, testStatusParts });
    Object.assign(testData, testStatusParts); // We have to assign so we can overwrite it in whichever list it's in
    testData.resultsFileLocation = resultsFilename.map((resultsFile: string) =>
      new PpaasS3File({ filename: resultsFile, s3Folder: testData!.s3Folder, localDirectory }).remoteUrl
    );
    testData.lastUpdated = new Date(); // Update the last updated
    log("foundTest after", LogLevel.DEBUG, { testData, testStatusParts });
    if (messageType === MessageType.TestFinished || messageType === MessageType.TestFailed) {
      // move it to recent
      await this.addToStoredList(testData, CacheLocation.Recent);
    }
    // Update the historical schedule
    TestScheduler.addHistoricalTest(testId, undefined, testStatusMessage.startTime, testStatusMessage.endTime, testStatusMessage.status)
    .catch(() => { /* noop */ });
  }

  // define get route
  public static getAllTest (): AllTestsResponse {
    // No query param return all recent tests
    const allTests: AllTests = {
      runningTests: sortTestData([...getRunningTests().values()].map(getTestDataFromStoredData)),
      recentTests: sortTestData([...getRecentTests().values()].map(getTestDataFromStoredData)),
      requestedTests: sortTestData([...getRequestedTests().values()].map(getTestDataFromStoredData))
    };
    return { json: allTests, status: 200 };
  }

  // define get route
  public static async getTest (testId: string): Promise<ErrorResponse | TestDataResponse> {
    try {
      // If we get more than one testId, just return all, don't try to pick one
      log(`testId: ${testId}`, LogLevel.DEBUG);
      let ppaasTestId: PpaasTestId;
      try {
        ppaasTestId = PpaasTestId.getFromTestId(testId);
      } catch (error) {
        return {
          json: {
            message: "Could not parse testId into a PpaasTestId: " + testId,
            error: formatError(error)
          },
          status: 400
        };
      }
      // convert the testId to a s3Folder
      const s3Folder = ppaasTestId.s3Folder;

      // Find any info on the testId
      // Check lists first
      let foundTest: CachedTestData | undefined = await this.getFromList(testId, true);
      if (foundTest !== undefined) {
        foundTest.testData.lastRequested = new Date();
        log(`testId ${testId} found test lists`, LogLevel.DEBUG, foundTest);
        // If it's on search, we need to move it
        if (foundTest.cacheLocation === CacheLocation.Searched) {
          this.addToStoredList(foundTest.testData, CacheLocation.Requested);
        }
        return { json: getTestDataFromStoredData(foundTest.testData), status: 200 };
      } else {
          // If it's not in any of the above find it in S3 save it to recentTests
          foundTest = {
            testData: {
            testId,
            s3Folder,
            status: TestStatus.Unknown,
            startTime: ppaasTestId.date.getTime(),
            lastRequested: new Date()
            },
            cacheLocation: CacheLocation.Requested
          };
          // new won't and Cached may not have PpaasTestStatus or results files
          // Even if we've checked ppaasTestStatusChecked while cached, let's do it again for real this time
          const testData = await getUpdatedTestDataFromStoredData(foundTest.testData);
          if (foundTest.testData.ppaasTestStatus === undefined) {
            // If it's not in s3, 404
            return { json: { message: `TestId ${testId} not Found in S3` }, status: 404 };
          }
          const isRunning: boolean = foundTest.testData.ppaasTestStatus !== undefined
            && (foundTest.testData.ppaasTestStatus.status === TestStatus.Created || foundTest.testData.ppaasTestStatus.status === TestStatus.Running);
          const isScheduled: boolean = foundTest.testData.ppaasTestStatus !== undefined && foundTest.testData.ppaasTestStatus.status === TestStatus.Scheduled;
          // We don't want to remove any from running since the communications loop will do it.
          if (isScheduled) {
            // Don't put Scheduled tests on the recent. They're already on the calendar, but do keep them in cache
            this.addToStoredList(foundTest.testData, CacheLocation.Searched);
          } else if (isRunning) {
            this.addToStoredList(foundTest.testData, CacheLocation.Running);
          } else {
            this.addToStoredList(foundTest.testData, CacheLocation.Requested);
          }
          return { json: testData, status: 200 };
      }
    } catch (error) {
      log(`TestManager.getTest(${testId}) failed: ${error}`, LogLevel.ERROR, error);
      throw error;
    }
  }

  // define get route
  public static async getTestStatus (testId: string | string[] | undefined): Promise<ErrorResponse | MessageResponse> {
    try {
      // If we get more than one testId, error
      if (testId && !Array.isArray(testId)) {
        log(`testId: ${testId}`, LogLevel.DEBUG);
        let ppaasTestId: PpaasTestId;
        try {
          ppaasTestId = PpaasTestId.getFromTestId(testId);
        } catch (error) {
          return {
            json: {
              message: "Could not parse testId into a PpaasTestId: " + testId,
              error: formatError(error)
            },
            status: 400
          };
        }
        // Find any info on the testId
        // Check running first
        let foundTest: CachedTestData | undefined = await this.getFromList(testId, false);
        if (foundTest !== undefined) {
          log(`testId ${testId} found tests list`, LogLevel.DEBUG, foundTest);
        } else {
          // create new
          foundTest = {
            testData: {
            testId: ppaasTestId.testId,
            s3Folder: ppaasTestId.s3Folder,
            startTime: ppaasTestId.date.getTime(),
            status: TestStatus.Unknown,
            lastRequested: new Date()
            },
            cacheLocation: CacheLocation.Searched
          };
          this.addToStoredList(foundTest.testData, CacheLocation.Searched);
        }
        if (foundTest.cacheLocation === CacheLocation.Searched && !foundTest.testData.ppaasTestStatus && !foundTest.testData.ppaasTestStatusChecked) {
          await getUpdatedTestDataFromStoredData(foundTest.testData);
          foundTest.testData.ppaasTestStatusChecked = true;
        }
        // We need to return 404 here if it's an old status or we'll cause infinite loops in TestsList
        return {
          json: { message: foundTest.testData.status },
          status: foundTest.testData.ppaasTestStatus || foundTest.testData.status !== TestStatus.Unknown ? 200 : 404
        };
      } else {
        // No query param
        return { json: { message: "Must provide a testId minimally" }, status: 400 };
      }
    } catch (error) {
      log(`TestManager.getTestStatus(${testId}) failed: ${error}`, LogLevel.ERROR, error);
      throw error;
    }
  }

  // define get route
  public static async getPreviousTestData (testId: string): Promise<ErrorResponse | PreviousTestDataResponse> {
    try {
      log(`testId: ${testId}`, LogLevel.DEBUG);
      const environmentVariables: PreviousEnvironmentVariables = {};

      const scheduledTestData: ScheduledTestData | undefined = await TestScheduler.getTestData(testId);
      if (scheduledTestData) {
        const { queueName, testMessage, scheduleDate, recurrence, environmentVariables: previousEnvironmentVariables } = scheduledTestData;
        const { envVariables, ...testMessageRest } = testMessage;
        // New schedules will have previousEnvironmentVariables, old one's won't
        if (previousEnvironmentVariables) {
          Object.assign(environmentVariables, PpaasEncryptEnvironmentFile.getPreviousEnvironmentVariables(previousEnvironmentVariables));
        } else {
          for (const name of Object.keys(envVariables)) {
            environmentVariables[name] = null;
          }
        }
        const previousScheduledTestData: PreviousTestData = {
          queueName,
          scheduleDate,
          ...testMessageRest,
          environmentVariables,
          startTime: scheduleDate,
          status: TestStatus.Scheduled,
          ...recurrence
        };
        return { json: previousScheduledTestData, status: 200 };
      }

      let ppaasTestId: PpaasTestId;
      try {
        ppaasTestId = PpaasTestId.getFromTestId(testId);
      } catch (error) {
        return {
          json: {
            message: "Could not parse testId into a PpaasTestId: " + testId,
            error: formatError(error)
          },
          status: 400
        };
      }
      // convert the testId to a s3Folder
      const s3Folder = ppaasTestId.s3Folder;

      const getTestResponse = await this.getTest(testId);
      const testData: TestData = getTestResponse.status === 200
        ? getTestResponse.json as TestData
        : {
          testId,
          s3Folder,
          status: TestStatus.Unknown,
          startTime: ppaasTestId.date.getTime()
        };
      // Check s3 for the files
      const s3MessageFilename: string = createS3MessageFilename(ppaasTestId);
      const s3StatusFilename: string = createS3StatusFilename(ppaasTestId);
      const statsFileName: string = path.parse(createStatsFileName(testId)).name;
      const pewpewOutFilename: string = logger.pewpewStdOutFilename(testId).split("-").slice(0,4).join("-");
      const s3Files: PpaasS3File[] = await PpaasS3File.getAllFilesInS3({ s3Folder, localDirectory });
      let yamlFile: string | undefined;
      const additionalFiles: string[] = [];
      let encryptedEnvironmentVariablesFile: boolean = false;
      for (const s3File of s3Files) {
        if (isYamlFile(s3File.filename)) {
          yamlFile = s3File.filename;
        } else if (s3File.filename === ENCRYPTED_ENVIRONMENT_VARIABLES_FILENAME) {
          encryptedEnvironmentVariablesFile = true;
        } else if (s3File.filename !== s3MessageFilename && s3File.filename !== s3StatusFilename
          && !s3File.filename.startsWith(statsFileName) && !s3File.filename.startsWith(pewpewOutFilename)
          && !(s3File.filename.startsWith("stats-") && s3File.filename.endsWith(".json"))) {
          // Leave pewpew executables. If they don't have permissions, the POST /test will reject it
          additionalFiles.push(s3File.filename);
        }
      }
      log("getTestData Found files in s3", LogLevel.DEBUG, { yamlFile, additionalFiles, encryptedEnvironmentVariablesFile });
      if (!yamlFile) {
        return {
          json: {
            message: "Could not find yamlFile for testId: " + testId
          },
          status: 404
        };
      }
      if (encryptedEnvironmentVariablesFile) {
        try {
          const envFile: PpaasEncryptEnvironmentFile = await new PpaasEncryptEnvironmentFile({ s3Folder, environmentVariablesFile: undefined }).download();
          if (envFile.getEnvironmentVariablesFile()) {
            Object.assign(environmentVariables, envFile.getPreviousEnvironmentVariables());
            log("getTestData environmentVariable names for testid " + testId, LogLevel.DEBUG, { testId, envVariableNames: environmentVariables, envFile: envFile.sanitizedCopy() });
          }
        } catch (error) {
          log("getTestData Could not load encrypted environment variables file for testId " + testId, LogLevel.ERROR, error, { testId });
          // Swallow
        }
      }
      const previousTestData: PreviousTestData = {
        ...testData,
        yamlFile,
        additionalFiles: additionalFiles.length > 0 ? additionalFiles : undefined,
        environmentVariables
      };
      return {
        json: previousTestData,
        status: 200
      };
    } catch (error) {
      log(`TestManager.getTest(${testId}) failed: ${error}`, LogLevel.ERROR, error);
      throw error;
    }
  }

  // define the post route or the PUT /schedule route (same code for parsing the form)
  public static async postTest (parsedForm: ParsedForm, authPermissions: AuthPermissions, localPath: string, editSchedule?: boolean): Promise<ErrorResponse | TestDataResponse> {
    const authPermission: AuthPermission = authPermissions.authPermission;
    try {
      const fields: Fields = parsedForm.fields;
      const files: Files = parsedForm.files;
      log("fields", LogLevel.DEBUG, Object.assign({}, fields, { environmentVariables: undefined })); // Environment variables can have passwords, sanitize
      log("files", LogLevel.DEBUG, files);
      const fieldKeys: string[] = Object.keys(fields);
      const fileKeys: string[] = Object.keys(files);
      log("fieldKeys", LogLevel.DEBUG, fieldKeys);
      log("fileKeys", LogLevel.DEBUG, fileKeys);
      // Check if either one is empty
      if (!fields || !files || fieldKeys.length === 0
          || !(fileKeys.includes("yamlFile") || (fieldKeys.includes("testId") && fieldKeys.includes("yamlFile")))
          || !fieldKeys.includes("queueName")) {
        // We're missing yamlFile or queueName
        return { json: { message: "Must provide a yamlFile and queueName minimally" }, status: 400 };
      } else {
        const environmentVariablesFile: EnvironmentVariablesFile = {};
        let profile: string | undefined;
        let yamlFile: File | undefined;
        const additionalFiles: File[] = [];
        const copyFiles: PpaasS3File[] = [];
        const additionalFileNames: string[] = [];
        let priorTestId: string | undefined;

        if (fieldKeys.includes("testId")) {
          if (Array.isArray(fields.testId) || !fields.testId) {
            return { json: { message: "Received an invalid testId: " + fields.testId }, status: 400 };
          }
          // Download the files from the prior testId and either get an error or the files and their data.
          priorTestId = fields.testId;
          const downloadResponse: ErrorResponse | DownloadPriorTestIdResult = await downloadPriorTestId(priorTestId, fields.yamlFile, fields.additionalFiles, localPath);
          // eslint-disable-next-line no-prototype-builtins
          if (downloadResponse.hasOwnProperty("json")) {
            return downloadResponse as ErrorResponse;
          }
          // Get the other attributes
          const priorTestIdResult: DownloadPriorTestIdResult = downloadResponse as DownloadPriorTestIdResult;
          // Only include the prior environment variables (including passwords) if it's the scheduler
          if (authPermissions.token === AUTH_PERMISSIONS_SCHEDULER.token) {
            Object.assign(environmentVariablesFile, priorTestIdResult.environmentVariables);
          }
          yamlFile = priorTestIdResult.yamlFile;
          // Check if they passed in a new yaml file that has a different name
          // New runs can use a new file, editSchedule CANNOT or we'll have two yaml files in the folder
          if (editSchedule) {
            log("editSchedule", LogLevel.DEBUG, { priorYamlFile: priorTestIdResult.yamlFileName, yamlFile: files.yamlFile, fileKeys, priorTestIdResult });
          }
          if (editSchedule && fileKeys.includes("yamlFile") && !Array.isArray(files.yamlFile)
            && files.yamlFile.originalFilename !== priorTestIdResult.yamlFileName) {
            // Check if the name changed
            const errorText = `Edit Schedule called with changed yaml file name: ${priorTestIdResult.yamlFileName} -> ${files.yamlFile.originalFilename}`;
            log(errorText, LogLevel.WARN, {
              oldYamlFile: priorTestIdResult.yamlFileName,
              newYamlFile: files.yamlFile.originalFilename
            });
            return { json: { message: errorText }, status: 400 };
          }
          profile = priorTestIdResult.profile;

          // These files weren't downloaded. We'll just copy them to the new s3 location later
          // Do we need to remove ones that have been updated?
          copyFiles.push(...priorTestIdResult.additionalFiles);
          // We do need the file names to confirm the config/yaml file
          additionalFileNames.push(...priorTestIdResult.additionalFileNames);
        } else if (editSchedule) {
          return { json: { message: "Edit Schedule must have a prior testId: " + fields.testId }, status: 400 };
        }
        // Yay! We have the basics
        // queueName
        if (Array.isArray(fields.queueName)) {
          return { json: { message: "Received an invalid queueName: " + fields.queueName }, status: 400 };
        }
        const queueName: string | undefined = fields.queueName;
        if (!queueName || !PpaasTestMessage.getAvailableQueueNames().includes(queueName)) {
          return { json: { message: `Received an invalid queueName: ${queueName}\nqueues: ${JSON.stringify(PpaasTestMessage.getAvailableQueueMap())}` }, status: 400 };
        }

        // version
        let version: string | undefined;
        if (fieldKeys.includes("version")) {
          // Validate the version is in s3
          if (Array.isArray(fields.version) || !fields.version || !await PpaasS3File.existsInS3("pewpew/" + fields.version)) {
            return { json: { message: "Received an invalid version: " + fields.version }, status: 400 };
          }
          version = fields.version;
        }

        let restartOnFailure: boolean | undefined;
        if (fieldKeys.includes("restartOnFailure")) {

          if (Array.isArray(fields.restartOnFailure) || (fields.restartOnFailure !== "true" && fields.restartOnFailure !== "false")) {
            return { json: { message: "Received an invalid restartOnFailure: " + fields.restartOnFailure }, status: 400 };
          }

          restartOnFailure = fields.restartOnFailure === "true";
        }

        let bypassParser: boolean | undefined;
        if (fieldKeys.includes("bypassParser")) {

          if (Array.isArray(fields.bypassParser) || (fields.bypassParser !== "true" && fields.bypassParser !== "false")) {
            return { json: { message: "Received an invalid bypassParser: " + fields.bypassParser }, status: 400 };
          }

          bypassParser = fields.bypassParser === "true";
        }

        // yamlFile
        if (fileKeys.includes("yamlFile")) {
          // We can't validate the file.type because depending on the framework the type can come in as application/octet-stream or text/yaml or other
          // And pewpew doesn't care. We'll use the pewpew webconfig parser to validate
          if (Array.isArray(files.yamlFile)) {
            // Log the json stringified object here so we can check splunk but don't return it
            log("Received more than one yamlFile", LogLevel.WARN, yamlFile);
            return { json: { message: "Received multiple yamlFiles: " + files.yamlFile.map((file) => file.originalFilename || file.filepath) }, status: 400 };
          } else if (!files.yamlFile.originalFilename) {
            log("Missing yamlFile", LogLevel.WARN, yamlFile);
            return { json: { message: "Yaml file did not have a file.name: " + JSON.stringify(files.yamlFile) }, status: 400 };
          }
          yamlFile = files.yamlFile;
        }
        if (yamlFile === undefined) {
          // Log the json stringified object here so we can check splunk but don't return it
          log("No Yamlfile after parsing fields and files", LogLevel.WARN, yamlFile);
          return { json: { message: "No Yamlfile after parsing fields and files: " + yamlFile}, status: 400 };
        }

        // environmentVariables. It'll be stringified
        if (Array.isArray(fields.environmentVariables)) {
          return { json: { message: "Received more than one environmentVariables: " + fields.environmentVariables }, status: 400 };
        }
        if (fieldKeys.includes("environmentVariables")) {
          log("fields.environmentVariables", LogLevel.TRACE, fields.environmentVariables);
          try {
            Object.assign(environmentVariablesFile, JSON.parse(fields.environmentVariables));
            if (environmentVariablesFile && environmentVariablesFile.PROFILE) {
              profile = typeof environmentVariablesFile.PROFILE === "string"
                ? environmentVariablesFile.PROFILE.toLowerCase()
                : environmentVariablesFile.PROFILE.value?.toLowerCase();
              if (profile === undefined) {
                return { json: { message: "PROFILE cannot be hidden", error: "PROFILE cannot be hidden" }, status: 400 };
              }
            }
            log("parsed environmentVariables", LogLevel.DEBUG, Object.keys(environmentVariablesFile));
          } catch(error) {
            log("Could not parse environmentVariables", LogLevel.TRACE, error, fields.environmentVariables);
            // Don't log the actual error or environmentVariables since it could include passwords
            return { json: { message: "Could not parse environmentVariables", error: formatError(error) }, status: 400 };
          }
        }

        // Pre-parse any environment variables files so we can get a PROFILE if we have one
        // The rest have to wait until after we generate our testId and s3Folder
        // But we'll also put the non-.sh ones in an array for our yamlValidation
        const processFile = async (file: File): Promise<ErrorResponse | undefined> => {
          if (!file.originalFilename) { return undefined; }
          if (file.originalFilename.endsWith(".sh")) {
            // Server-side parsed files will all be hidden since we can't determine which should be visible
            const parsedEnv: EnvironmentVariablesFile = await parseEnvironmentVariablesFile(file.filepath, file.originalFilename);
            if (parsedEnv.PROFILE) {
              profile = typeof parsedEnv.PROFILE === "string"
                ? parsedEnv.PROFILE.toLowerCase()
                : parsedEnv.PROFILE.value?.toLowerCase();
              if (profile === undefined) {
                return { json: { message: "PROFILE cannot be hidden", error: "PROFILE cannot be hidden" }, status: 400 };
              }
            }
            Object.assign(environmentVariablesFile, parsedEnv);

          } else if (file.originalFilename === "pewpew" || file.originalFilename === "pewpew.exe") {
            if (authPermission < AuthPermission.Admin) {
              log("Unauthorized User attempted to use custom pewpew binary.", LogLevel.WARN, { yamlFile });
              return { json: { message: "User is not authorized to use custom pewpew binaries. If you think this is an error, please contact the PerformanceQA team." }, status: 403 };
            }
            log("Authorized user uploaded custom binary.", LogLevel.INFO, { yamlFile });
            additionalFileNames.push(file.originalFilename);
            additionalFiles.push(file);
          } else {
            // Put it in an array for our yamlValidation
            additionalFileNames.push(file.originalFilename);
            additionalFiles.push(file);
          }
          return undefined;
        };
        if (fileKeys.includes("additionalFiles")) {
          try {
            // If there's more than one it'll be an array, otherwise a File object
            if (Array.isArray(files.additionalFiles)) {
              // Need to do an "as" cast here for typechecking
              for (const file of files.additionalFiles) {
                const processError: ErrorResponse | undefined = await processFile(file);
                if (processError) { return processError; }
              }
            } else {
              const processError: ErrorResponse | undefined = await processFile(files.additionalFiles);
              if (processError) { return processError; }
            }
          } catch (error) {
            // Don't log the actual error or environmentVariables since it could include passwords
            return { json: { message: "Could not parse environmentVariables from files", error: formatError(error) }, status: 400 };
          }
        }
        // Trace level since it might have passwords
        log("environmentVariables", LogLevel.TRACE, environmentVariablesFile);

        // Pass pewpew version legacy/scripting
        const validateLegacyOnly = getValidateLegacyOnly(version);
        const validateResult: ErrorResponse | ValidateYamlfileResult = await validateYamlfile(yamlFile, PpaasEncryptEnvironmentFile.getEnvironmentVariables(environmentVariablesFile), additionalFileNames, bypassParser, authPermissions, validateLegacyOnly);
        // eslint-disable-next-line no-prototype-builtins
        if (validateResult.hasOwnProperty("json")) {
          return validateResult as ErrorResponse;
        }
        const { testRunTimeMn, bucketSizeMs } = validateResult as ValidateYamlfileResult;

        // Check if it's a scheduled test or a POST test
        let scheduleDate: number | undefined;
        let daysOfWeek: number[] | undefined;
        let endDate: number | undefined;
        let fileTags: Map<string, string> | undefined;
        if (fieldKeys.includes("scheduleDate")) {
          log("fields.scheduleDate: " + fields.scheduleDate, LogLevel.DEBUG);
          if (Array.isArray(fields.scheduleDate)) {
            return { json: { message: "Received an invalid scheduleDate: " + fields.scheduleDate }, status: 400 };
          }
          const convertedScheduleDate = convertToDatetime(fields.scheduleDate, "scheduleDate");
          if (typeof convertedScheduleDate === "number") {
            scheduleDate = convertedScheduleDate;
          } else {
            return convertedScheduleDate;
          }
          try {
            // Make sure it can be converted into a Date. Then get the time in ms.
            // First check if it's all numbers and parse it
            const parsedScheduledDate: number = Number(fields.scheduleDate);
            // If it's not a pure number then see if the string is a date/time
            scheduleDate = new Date(isNaN(parsedScheduledDate) ? fields.scheduleDate : parsedScheduledDate).getTime();
            log("scheduleDate: " + scheduleDate, LogLevel.DEBUG);
            if (isNaN(scheduleDate)) {
              throw new Error(`scheduleDate new Date(${fields.scheduleDate}).getTime() is not a number`);
            }
          } catch (error) {
            return { json: { message: "Received an invalid scheduleDate: " + fields.scheduleDate, error: formatError(error) }, status: 400 };
          }

          // If we have a scheduleDate, check for recurrence
          // daysOfWeek: number[];
          if (fieldKeys.includes("daysOfWeek")) {
            log("fields.daysOfWeek: " + fields.daysOfWeek, LogLevel.DEBUG);
            try { // Any issues parsing this, throw to the catch to return
              if (!Array.isArray(fields.daysOfWeek) && fields.daysOfWeek.startsWith("[") && fields.daysOfWeek.endsWith("]")) {
                // JSON Stringified array
                const parsedDaysOfWeek: any = JSON.parse(fields.daysOfWeek);
                if (Array.isArray(parsedDaysOfWeek)
                  && parsedDaysOfWeek.every((dayOfWeek: any) => typeof dayOfWeek === "number")) {
                    daysOfWeek = parsedDaysOfWeek as number[];
                } else {
                  throw new Error(fields.daysOfWeek + " did not parse into an array of numbers");
                }
              } else if (Array.isArray(fields.daysOfWeek)) {
                // Array of strings. make sure each one is a number
                daysOfWeek = fields.daysOfWeek.map((dayOfWeek: string) => {
                  const numberOfWeek: number = Number(dayOfWeek);

                  if (numberOfWeek.toString() !== dayOfWeek) {
                    throw new Error(`${dayOfWeek} is not a valid number`);
                  }
                  return numberOfWeek;
                });
              } else {
                const numberOfWeek: number = Number(fields.daysOfWeek);
                if (numberOfWeek.toString() !== fields.daysOfWeek) {
                  throw new Error(fields.daysOfWeek + " is not a valid number");
                }
                daysOfWeek = [numberOfWeek];
              }
              // Now that it's parsed, we still need to validate the range of numbers
              daysOfWeek = sortAndValidateDaysOfWeek(daysOfWeek);
            } catch (error) {
              return { json: { message: "Received an invalid daysOfWeek: " + fields.daysOfWeek, error: (error as any)?.message || `${error}` }, status: 400 };
            }
          }
          // endDate: number;
          if (fieldKeys.includes("endDate")) {
            log("fields.endDate: " + fields.endDate, LogLevel.DEBUG);
            if (Array.isArray(fields.endDate)) {
              return { json: { message: "Received an invalid endDate: " + fields.endDate }, status: 400 };
            }
            const convertedEndDate = convertToDatetime(fields.endDate, "endDate");
            if (typeof convertedEndDate === "number") {
              endDate = convertedEndDate;
            } else {
              return convertedEndDate;
            }
              // Add tags test=false? or is recurring=true enough
              fileTags = defaultRecurringFileTags();
          }

          if ((daysOfWeek !== undefined || endDate !== undefined) && !(daysOfWeek !== undefined && endDate !== undefined)) {
            return { json: { message: "Recurring tests must specify both daysOfWeek and endDate" }, status: 400 };
          }
        } else if (editSchedule) {
          // You can't turn a scheduled test into a non-scheduled test
          return { json: { message: "Edit Schedule must have a scheduleDate: " + fields.scheduleDate }, status: 400 };
        }

        // Create these before we parse the additional files so we can upload them
        // Even if we have a scheduleDate, don't use it for the testId so we can keep it unique in case we want to schedule the same test at the same time
        // If we're editSchedule, check that the status is scheduled (no overwriting files on in progress or finished tests)
        let ppaasTestId: PpaasTestId;
        try {
          ppaasTestId = editSchedule ? PpaasTestId.getFromTestId(priorTestId!) : PpaasTestId.makeTestId(yamlFile.originalFilename!, { profile });
        } catch (error) {
          return { json: { message: "Invalid Yaml filename", error: `${error}` }, status: 400 };
        }
        // Check for pewpew/ and settings/ and reject
        if ((ppaasTestId.yamlFile) === PEWPEW_BINARY_FOLDER || ppaasTestId.yamlFile === ENCRYPTED_TEST_SCHEDULER_FOLDERNAME) {
          return { json: { message: ppaasTestId.yamlFile + " is a reserved word and cannot be used for a yaml file. Please change your yaml filename" }, status: 400 };
        }
        const testId = ppaasTestId.testId;
        if (editSchedule) {
          // Get the status
          const ppaasTestStatus: PpaasTestStatus | undefined = await PpaasTestStatus.getStatus(ppaasTestId);
          if (!ppaasTestStatus || ppaasTestStatus.status !== TestStatus.Scheduled) {
            return { json: { message: "Edit Schedule can only run against tests in scheduled status: " + ppaasTestStatus?.status }, status: 400 };
          }
          // Check permissions before we upload files
          const permissionsError: ErrorResponse | undefined = await TestScheduler.isAuthorizedForTest(testId, authPermissions);
          if (permissionsError) {
            return permissionsError;
          }
        }
        const s3Folder: string = ppaasTestId.s3Folder;
        log(`new test s3Folder: ${s3Folder}`, LogLevel.DEBUG);
        log(`${yamlFile.originalFilename} testId: ${testId}`, LogLevel.INFO);

        // Upload files
        const uploadPromises: Promise<PpaasS3File | void>[] = [uploadFile(yamlFile, s3Folder, fileTags)];
        // additionalFiles - Do this last so we can upload them at the same time
        uploadPromises.push(...(additionalFiles.map((file: File) => uploadFile(file, s3Folder, fileTags))));
        if (!editSchedule) {
          // copyFiles, just copy them from the old s3 location to the new one
          uploadPromises.push(...(copyFiles.map((file: PpaasS3File) => {
            file.tags = fileTags;
            return file.copy({ destinationS3Folder: s3Folder });
          })));
        } else {
          // If we're changing from non-recurring to recurring or vice-versa we need to edit the existing file tags.
          const updateTags: Map<string, string> = fileTags || s3.defaultTestFileTags(); // If fileTags is truthy it's recurring
          uploadPromises.push(...(copyFiles.map((file: PpaasS3File) => {
            file.tags = updateTags;
            return file.updateTags();
          })));
        }
        // Store encrypted environment variables in s3
        uploadPromises.push(new PpaasEncryptEnvironmentFile({ s3Folder, environmentVariablesFile, tags: fileTags }).upload());
        // Wait for all uploads to complete
        await Promise.all(uploadPromises);

        // If we have a ScheduleDate, we just need to put it on the Schedule list, not actually run it.
        const testMessage: TestMessage = {
          testId,
          s3Folder,
          yamlFile: yamlFile.originalFilename!,
          additionalFiles: additionalFileNames.length > 0 ? additionalFileNames : undefined,
          testRunTimeMn,
          bucketSizeMs,
          version: version || latestPewPewVersion,
          envVariables: PpaasEncryptEnvironmentFile.getEnvironmentVariables(environmentVariablesFile),
          restartOnFailure: restartOnFailure || false,
          bypassParser,
          userId: authPermissions.userId || undefined
        };
        if (scheduleDate) {
          // Send the testMessage and queue to the scheduler
          const scheduledTestData: ScheduledTestData = { queueName, testMessage, scheduleDate, environmentVariables: environmentVariablesFile };
          if (daysOfWeek && endDate) {
            scheduledTestData.recurrence = { daysOfWeek, endDate };
          }
          // addTest doesn't check if there's an existing testId, it will just replace it with this one
          return await TestScheduler.addTest(scheduledTestData, authPermissions);
        } else {
          // Create our message in the scaling queue
          const testData: StoredTestData = await this.sendTestToQueue(testMessage, queueName, ppaasTestId, testRunTimeMn, authPermissions);
          return { json: testData, status: 200 };
        }
      }
    } catch (error) {
      // If we get here it's a 500. All the "bad requests" are handled above
      log(`TestManger.postTest failed: ${error}`, LogLevel.ERROR, error, getLogAuthPermissions(authPermissions));
      throw error;
    }
  }

  /**
   * Shared function used by postTest and the testScheduler. Sends the message to the queue,
   * creates the TestStatus, and updates the running tests and last new test date.
   * @param testMessage {TestMessage} to send to the queue
   * @param queueName {string} the sqs queue name
   * @param ppaasTestId {PpaasTestId} which has the testId and s3Folder
   * @param testRunTimeMn {number | undefined} The runtime if available to set the TestStatus
   * @param authPermissions {AuthPermissions} of the user to log who started the test
   */
  public static async sendTestToQueue (
    testMessage: TestMessage,
    queueName: string,
    ppaasTestId: PpaasTestId,
    testRunTimeMn: number | undefined,
    authPermissions: AuthPermissions
  ): Promise<StoredTestData> {
    const testId = ppaasTestId.testId;
    const s3Folder = ppaasTestId.s3Folder;

    // Create a dummy results file so we can get the remoteFileLocation
    const resultsFile: PpaasS3File = new PpaasS3File({
      filename: createStatsFileName(testId),
      s3Folder,
      localDirectory
    });
    const startTime = Date.now();
    const endTime = (startTime + (60000 * (testRunTimeMn ? testRunTimeMn : 60)) + 600000); // Add extra 10 minutes (for now)
    const userId = authPermissions.userId || testMessage.userId || undefined;
    const ppaasTestStatus = new PpaasTestStatus(
      ppaasTestId,
      {
        startTime,
        endTime,
        resultsFilename: [resultsFile.filename],
        status: TestStatus.Created,
        queueName,
        version: testMessage.version,
        userId
      }
    );
    // We need to upload the default status before we send the message to the queue so the agent can read it.
    const statusUrl = await ppaasTestStatus.writeStatus();
    log(`PpaasTestStatus url: ${statusUrl}`, LogLevel.DEBUG, { statusUrl });
    const resultsFileLocation: string[] = [resultsFile.remoteUrl];
    const testData: StoredTestData = {
      testId,
      s3Folder,
      status: TestStatus.Created,
      userId,
      resultsFileLocation,
      startTime,
      endTime,
      ppaasTestStatus
    };

    // Create our message in the scaling queue
    const ppaasTestMessage: PpaasTestMessage = new PpaasTestMessage(testMessage);
    await ppaasTestMessage.send(queueName);
    // Put a message on the scale in queue so we don't scale back in
    await sendTestScalingMessage(queueName);
    // We succeeded! Yay!
    log ("New Load Test started", LogLevel.INFO, { testMessage: ppaasTestMessage.sanitizedCopy(), queueName, testData, authPermissions: getLogAuthPermissions(authPermissions) });

    // Add it to the runningTests
    // We don't want to remove any since the communications loop will do it.
    this.updateRunningTest(testId, ppaasTestStatus.getTestStatusMessage(), MessageType.TestStatus);
    // Update the lastNewTestMap
    this.setLastNewTestDate(queueName);
    return testData;
  }

  // define the put route to update the yaml file
  public static async putTest (parsedForm: ParsedForm, authPermissions: AuthPermissions): Promise<ErrorResponse | MessageResponse> {
    const authPermission: AuthPermission = authPermissions.authPermission;
    try {
      const fields: Fields = parsedForm.fields;
      const files: Files = parsedForm.files;
      log("fields", LogLevel.DEBUG, fields);
      log("files", LogLevel.DEBUG, files);
      const fieldKeys: string[] = Object.keys(fields);
      const fileKeys: string[] = Object.keys(files);
      log("fieldKeys", LogLevel.DEBUG, fieldKeys);
      log("fileKeys", LogLevel.DEBUG, fileKeys);
      // Check if either one is empty
      if (!fields || !files || fieldKeys.length === 0 || fileKeys.length === 0
          || !fileKeys.includes("yamlFile") || !fieldKeys.includes("testId")) {
        // We're missing yamlFile or testId
        return { json: { message: "Must provide a yamlFile and testId minimally" }, status: 400 };
      } else {
        if (Array.isArray(files.yamlFile)) {
          // Log the json stringified object here so we can check splunk but don't return it
          log("Received an more than one yamlFile", LogLevel.WARN, files.yamlFile);
          return { json: { message: "Received multiple yamlFiles: " + files.yamlFile.map((file) => file.originalFilename) }, status: 400 };
        }
        const yamlFile: File | Files = files.yamlFile;
        const testIdString: string | string[] = fields.testId;
        if (Array.isArray(testIdString)) {
          // Log the json stringified object here so we can check splunk but don't return it
          log("Received more than one testId", LogLevel.WARN, testIdString);
          return { json: { message: "Received multiple testIds: " + testIdString }, status: 400 };
        }
        let testId: PpaasTestId;
        try {
          testId = PpaasTestId.getFromTestId(testIdString);
        } catch (error) {
          log("Could not parse testId " + testIdString, LogLevel.WARN, error);
          return { json: { message: "Could not parse testId " + testIdString, error: formatError(error) }, status: 400 };
        }
        log(`PUT testId: ${testIdString}`, LogLevel.DEBUG, testId);

        // Check if it's in s3 and if the file matches
        const s3Folder: string = testId.s3Folder;
        if (!await PpaasS3File.existsInS3(s3Folder + "/" + yamlFile.originalFilename)) {
          // Couldn't find it
          log("Could not find file in s3 " + s3Folder + "/" + yamlFile.originalFilename, LogLevel.WARN, { testId: testIdString });
          return { json: { message: "Could not find file in s3 " + s3Folder + "/" + yamlFile.originalFilename }, status: 400 };
        }
        log(`PUT testId: ${testIdString}. Found ${yamlFile.originalFilename} in S3`, LogLevel.DEBUG, testId);

        let bypassParser: boolean | undefined;
        if (fieldKeys.includes("bypassParser")) {

          if (Array.isArray(fields.bypassParser) || (fields.bypassParser !== "true" && fields.bypassParser !== "false")) {
            return { json: { message: "Received an invalid bypassParser: " + fields.bypassParser }, status: 400 };
          }

          bypassParser = fields.bypassParser === "true";
        }

        if (bypassParser) {
          if (authPermission < AuthPermission.Admin) {
            log("Unauthorized User attempted to bypass the config parser.", LogLevel.WARN, { yamlFile });
            return { json: { message: "User is not authorized to bypass the config parser. If you think this is an error, please contact the PerformanceQA team." }, status: 403 };
          }
        } else {
          // Read in the actual variables so we can inject them and make sure it's valid.
          const envFile: PpaasEncryptEnvironmentFile = await new PpaasEncryptEnvironmentFile({ s3Folder, environmentVariablesFile: undefined }).download();
          // BUG: Possible bug. If the variable was hidden/not saved and it's needed for a hit rate or ramp, bypass parser is the only option
          if (envFile.getEnvironmentVariablesFile() === undefined) {
            throw new Error(`No environment variables file found in s3 ${s3Folder}/${ENCRYPTED_ENVIRONMENT_VARIABLES_FILENAME}`);
          }
          const environmentVariables: EnvironmentVariables = envFile.getEnvironmentVariables();
          // Add our dummy Splunk paths and overwrite these with our own like the agent would do.
          for (const splunkPath of logger.PEWPEW_SPLUNK_INJECTED_VARIABLES) {
            environmentVariables[splunkPath] = "";
          }
          try {
            await YamlParser.parseYamlFile(yamlFile.filepath, environmentVariables);
          } catch(error) {
            return { json: { message: `yamlFile: ${yamlFile.originalFilename || yamlFile.filepath} failed to parse`, error: formatError(error) }, status: 400 };
          }
        }

        const yamlS3File: PpaasS3File = await uploadFile(yamlFile, s3Folder);
        log(`PUT testId: ${testIdString}. ${yamlFile.originalFilename || yamlFile.filepath} uploaded to S3`, LogLevel.DEBUG, testId);

        // Create our message in the communications queue
        const ppaasCommunicationsMessage = new PpaasS3Message({
          testId,
          messageType: MessageType.UpdateYaml,
          messageData: yamlFile.originalFilename || yamlFile.filepath
        });
        const messageId: string | undefined = await ppaasCommunicationsMessage.send();
        log ("Load Test updated", LogLevel.INFO, { testId, communicationsMessage: ppaasCommunicationsMessage.sanitizedCopy(), messageId, authPermissions: getLogAuthPermissions(authPermissions) });

        return { json: { message: `Yamlfile ${yamlFile.originalFilename || yamlFile.filepath} Updated: ${yamlS3File.remoteUrl}`, messageId }, status: 200 };
      }
    } catch (error) {
      // If we get here it's a 500. All the "bad requests" are handled above
      log(`Testmanager.putTest failed: ${error}`, LogLevel.ERROR, error, getLogAuthPermissions(authPermissions));
      throw error;
    }
  }

  // define the put stop route to put a message on the queue to stop a test
  public static async stopTest (
    testIdString: string | string[] | undefined,
    authPermissions: AuthPermissions,
    killTest?: boolean
  ): Promise<ErrorResponse | MessageResponse> {
    try {
      // Check if either one is empty
      if (!testIdString) {
        // We're missing yamlFile or testId
        return { json: { message: "Must provide a testId minimally" }, status: 400 };
      } else {
        if (Array.isArray(testIdString)) {
          // Log the json stringified object here so we can check splunk but don't return it
          log("Received more than one testId", LogLevel.WARN, testIdString);
          return { json: { message: "Received multiple testIds: " + testIdString }, status: 400 };
        }
        let testId: PpaasTestId;
        try {
          testId = PpaasTestId.getFromTestId(testIdString);
        } catch (error) {
          log("Could not parse testId " + testIdString, LogLevel.WARN, error);
          return { json: { message: "Could not parse testId " + testIdString, error: formatError(error) }, status: 400 };
        }
        log(`PUT stopTest testId: ${testIdString}`, LogLevel.DEBUG, testId);

        // Check if it's in s3 and if the file matches
        if (!await PpaasS3File.existsInS3(testId.s3Folder)) {
          // Couldn't find it
          log("Could not find file in s3 " + testId.s3Folder, LogLevel.WARN, { testId: testIdString });
          return { json: { message: `Could not find testId ${testIdString} in s3: ${testId.s3Folder} ` }, status: 404 };
        }
        log(`PUT testId: ${testIdString} found in S3`, LogLevel.DEBUG, testId);

        const ppaasCommunicationsMessage = new PpaasS3Message({
          testId,
          messageType: killTest ? MessageType.KillTest : MessageType.StopTest,
          messageData: undefined
        });
        const messageId: string | undefined = await ppaasCommunicationsMessage.send();
        log ("Load Test stopped", LogLevel.INFO, { testId, communicationsMessage: ppaasCommunicationsMessage.sanitizedCopy(), messageId, authPermissions: getLogAuthPermissions(authPermissions) });

        return { json: { message: `${killTest ? "Kill" : "Stop"} TestId ${testIdString} Message Sent.`, messageId }, status: 200 };
      }
    } catch (error) {
      // If we get here it's a 500. All the "bad requests" are handled above
      log(`TestManager.stopTest(${testIdString}) failed: ${error}`, LogLevel.ERROR, error, getLogAuthPermissions(authPermissions));
      throw error;
    }
  }

  // define the put stop route to put a message on the queue to stop a test
  public static async searchTests (s3FolderQuery: string | string[] | undefined, maxResultsQuery: string | string[] | undefined): Promise<ErrorResponse | TestListResponse> {
    try {
      // Check if either one is empty
      if (s3FolderQuery === undefined) {
        // We're missing s3Folder
        return { json: { message: "Must provide a s3Folder (partial) minimally" }, status: 400 };
      } else {
        const s3FolderPartial: string | string[] = s3FolderQuery;
        if (Array.isArray(s3FolderPartial)) {
          return { json: { message: "Received multiple s3Folders: " + s3FolderPartial }, status: 400 };
        }
        if (s3FolderPartial.length < MIN_SEARCH_LENGTH || s3FolderPartial.length > MAX_SEARCH_LENGTH) {
          return { json: { message: `Must provide at least ${MIN_SEARCH_LENGTH} and not more than ${MAX_SEARCH_LENGTH} characters to search.` }, status: 400 };
        }
        let maxResults = DEFAULT_MAX_SEARCH_RESULTS;
        if (maxResultsQuery && !Array.isArray(maxResultsQuery)) {
          maxResults = Number(maxResultsQuery) || DEFAULT_MAX_SEARCH_RESULTS;
          if (isNaN(maxResults) || maxResults < 0 || maxResults > MAX_SEARCH_RESULTS) {
            maxResults = DEFAULT_MAX_SEARCH_RESULTS;
          }
        }
        // Sanitize the input
        // Only allow letters, numbers, and slashes. PpaasTestId will remove anything other than those
        if (!/^[\w\d/]*$/.test(s3FolderPartial)) {
          log("Invalid Characters passed to searchTests", LogLevel.WARN, s3FolderPartial);
          return { json: { message: `Invalid characters passed to searchTest: ${s3FolderPartial}` }, status: 400 };
        }

        // We always need to query 1000 because we can't search just for the files we want. We can only download "All"
        // files and then sort by recent.
        const s3YamlFiles: PpaasS3File[] = await PpaasS3File.getAllFilesInS3({
          s3Folder: s3FolderPartial,
          localDirectory,
          extension: "yaml",
          maxFiles: 1000
        });
        if (s3YamlFiles.length === 0) {
          return { json: [], status: 204 };
        }
        log(`Found files for s3FolderSearch: ${s3FolderPartial}`, LogLevel.DEBUG, s3YamlFiles);

        let tests: TestData[] = [];
        for (const s3YamlFile of s3YamlFiles) {
          try {
            const ppaasTestId: PpaasTestId = PpaasTestId.getFromS3Folder(s3YamlFile.s3Folder);
            // Check cache or other lists
            const newTestData: TestData = { testId: ppaasTestId.testId, s3Folder: ppaasTestId.s3Folder, startTime: ppaasTestId.date.getTime(), status: TestStatus.Unknown };
            this.addToStoredList(newTestData, CacheLocation.Searched);
            tests.push(newTestData);
          } catch (error) {
            log("Could not parse s3Folder " + s3YamlFile.s3Folder, LogLevel.WARN, error);
          }
        }

        // Sort and return most recent.
        // Sort by reverse date, not testId name
        sortTestData(tests);
        if (tests.length > maxResults) {
          tests = tests.slice(0, maxResults);
        }

        return { json: tests, status: 200 };
      }
    } catch (error) {
      // If we get here it's a 500. All the "bad requests" are handled above
      log(`TestManager.searchTests(${s3FolderQuery}, ${maxResultsQuery}) failed: ${error}`, LogLevel.ERROR, error);
      throw error;
    }
  }
}

export default TestManager;<|MERGE_RESOLUTION|>--- conflicted
+++ resolved
@@ -67,14 +67,11 @@
 const MAX_SEARCH_RESULTS: number = parseInt(process.env.MAX_SEARCH_RESULTS || "0", 10) || 10000;
 const ONE_MINUTE: number = 60000;
 const FIFTEEN_MINUTES: number = 15 * ONE_MINUTE;
-<<<<<<< HEAD
 const LEGACY_PEWPEW_VERSION = "<0.6.0-preview";
-=======
 // Don't export so that the original can't be modified
 const RECURRING_FILE_TAGS_INTERNAL = new Map<string, string>([["recurring", "true"]]);
 /** Returns a new copy of the Map each time so the original can't be modified */
 export const defaultRecurringFileTags = (): Map<string, string> => new Map(RECURRING_FILE_TAGS_INTERNAL);
->>>>>>> 803f5401
 
 // Export for testing
 export enum CacheLocation {
