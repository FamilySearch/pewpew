--- conflicted
+++ resolved
@@ -82,11 +82,7 @@
     "eslint": "^9.15.0",
     "jsdom-global": "^3.0.2",
     "mocha": "^11.0.0",
-<<<<<<< HEAD
-    "npm-run-all2": "^7.0.0",
-=======
     "npm-run-all2": "^8.0.0",
->>>>>>> fa39e0c1
     "rimraf": "^6.0.0",
     "typescript": "^5.3.0"
   }
