--- conflicted
+++ resolved
@@ -123,13 +123,8 @@
     name: Wasm Build
     strategy:
       matrix:
-<<<<<<< HEAD
         wasm-dirctory: [config-wasm, hdr-histogram-wasm, config-gen]
-        node-version: [18.x, 20.x]
-=======
-        wasm-dirctory: [config-wasm, hdr-histogram-wasm]
         node-version: [18.x, 20.x, 22.x]
->>>>>>> 236ff43c
     runs-on: ubuntu-latest
     env:
       WASM_FILE: ${{ matrix.wasm-dirctory }}_bg.wasm
