--- conflicted
+++ resolved
@@ -58,7 +58,7 @@
     strategy:
       matrix:
         binary: ["pewpew", "pewpew-config-updater"]
-        build: ["linux", "arm-v7", "aarch64", "macos", "windows"]
+        build: ["linux", "arm-v7", "aarch64", "macos-x86", "macos-aarch64", "windows"]
         include:
           - binary: "pewpew"
             build_param: "--bin"
@@ -171,29 +171,21 @@
         if: matrix.os == 'windows-latest'
         shell: bash
         run: |
-<<<<<<< HEAD
-          asset_name="${{ matrix.binary }}-$VERSION-windows-x86_64.zip"
-=======
-          asset_name="pewpew-$VERSION-x86_64-windows.zip"
->>>>>>> 42f6d512
+          asset_name="${{ matrix.binary }}-$VERSION-x86_64-windows.zip"
           echo "ASSET_NAME=$asset_name" >> $GITHUB_ENV
           7z a -mm=Deflate64 -mfb=258 -mpass=15 $asset_name ./target/release/${{ matrix.binary }}.exe
 
       - name: Compress for macOS x86
         if: matrix.os == 'macos-latest'
         run: |
-<<<<<<< HEAD
-          asset_name="${{ matrix.binary }}-$VERSION-apple-darwin-x86_64.tar.xz"
-=======
-          asset_name="pewpew-$VERSION-x86_64-apple-darwin.tar.xz"
-          echo "ASSET_NAME=$asset_name" >> $GITHUB_ENV
-          XZ_OPT=-9 tar -C ./target/release/ -cJf $asset_name pewpew
+          asset_name="${{ matrix.binary }}-$VERSION-x86_64-apple-darwin.tar.xz"
+          echo "ASSET_NAME=$asset_name" >> $GITHUB_ENV
+          XZ_OPT=-9 tar -C ./target/release/ -cJf $asset_name ${{ matrix.binary }}
 
       - name: Compress for macOS aarch64
         if: matrix.os == 'macos-latest-xlarge'
         run: |
-          asset_name="pewpew-$VERSION-aarch64-apple-darwin.tar.xz"
->>>>>>> 42f6d512
+          asset_name="${{ matrix.binary }}-$VERSION-aarch64-apple-darwin.tar.xz"
           echo "ASSET_NAME=$asset_name" >> $GITHUB_ENV
           XZ_OPT=-9 tar -C ./target/release/ -cJf $asset_name ${{ matrix.binary }}
 
