--- conflicted
+++ resolved
@@ -108,11 +108,7 @@
 
 loggers:
   test:
-<<<<<<< HEAD
-    to: !stderr
-=======
-    to: stdout
->>>>>>> b58e703b
+    to: !stdout
   http_errors:
     query:
       select:
@@ -128,11 +124,7 @@
         responseBody: response.body
       where: response.status >= 400
     limit: 1000
-<<<<<<< HEAD
-    to: !stderr
-=======
-    to: stdout
->>>>>>> b58e703b
+    to: !stdout
     pretty: false
   search_logger:
     to: !file 'search-results-${x:epoch("ms")}.json' # log to a file with a timestamp. timestamp set at test start
