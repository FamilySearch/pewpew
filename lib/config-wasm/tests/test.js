const { expect } = require("chai");
const { Test } = require("mocha");
const { Config } = require("../pkg/config_wasm");
const { readFile, readdir } = require("fs/promises");
const { join: joinPath } = require("path");

const yamlPath = "../../../tests";
const examplesPath = "../../../examples";
const legacyPath = "./legacy_examples";
const integrationYaml = "integration.yaml";
const onDemandYaml = "int_on_demand.yaml";

const suite = describe("config-wasm", () => {
  let config;
  let integrationFile;
  let onDemandFile;
  let integrationFileLegacy;
  let onDemandFileLegacy;
  const varMap = new Map();

  before(async () => {
    try {
      integrationFile = await readFile(joinPath(yamlPath, integrationYaml));
      onDemandFile = await readFile(joinPath(yamlPath, onDemandYaml));
      integrationFileLegacy = await readFile(joinPath(legacyPath, integrationYaml));
      onDemandFileLegacy = await readFile(joinPath(legacyPath, onDemandYaml));
      const exampleFiles = [
        ...(await readdir(examplesPath)).map((filename) => joinPath(examplesPath, filename)),
        ...(await readdir(legacyPath)).map((filename) => joinPath(legacyPath, filename))
      ].filter((filename) => filename.endsWith(".yaml"))
      // console.log("exampleFiles", exampleFiles);
      for (const yamlFilepath of [joinPath(yamlPath, integrationYaml), joinPath(yamlPath, onDemandYaml), ...exampleFiles]) {
        const yamlFile = await readFile(yamlFilepath);
        suite.addTest(new Test(`${yamlFilepath.replaceAll("\.\.\/", "")} should validate`, (done) => {
          // console.log("Running test: " + yamlFilepath);
          try {
            varMap.set("PORT", "8081");
            varMap.set("PASSWORD", "password");
            varMap.set("RAMP_TIME", "1m");
            varMap.set("LOAD_TIME", "1m");
            varMap.set("SCALE_PERCENTAGE", "100");
            config = new Config(yamlFile, varMap);
            expect(config).to.not.equal(undefined);
            config.checkOk();
            done();
          } catch (error) {
            console.error("test error: " + yamlFilepath, error);
            done(error);
          }
        }));
      }
    } catch (error) {
      console.error("before error", error);
      throw error;
    }
  });

  afterEach(() => {
    varMap.clear();
    if (config) {
      config.free();
    }
    config = undefined;
  });

  // The ERROR tests must be first. Once it's initialized, the log setup doesn't fire
  it("should throw error on invalid log_level", (done) => {
    try {
      config = new Config(integrationFile, varMap, "bogus");
      done(new Error("bogus should have failed"));
    } catch (error) {
      expect(`${error}`).to.include("attempted to convert a string that doesn't match an existing log level");
      done();
    }
  });

  // Once we've set the logs once, we can never change it
  it("should change log_level to warn", (done) => {
    try {
      varMap.set("PORT", "8081");
      config = new Config(integrationFile, varMap, "warn");
      expect(config).to.not.equal(undefined);
      config.checkOk();
      done();
    } catch (error) {
      console.error("test error", error);
      done(error);
    }
  });

  // Once we've set the logs once, we can never change it
  it("should not require a log level", (done) => {
    try {
      varMap.set("PORT", "8081");
      config = new Config(integrationFile, varMap);
      expect(config).to.not.equal(undefined);
      config.checkOk();
      done();
    } catch (error) {
      console.error("test error", error);
      done(error);
    }
  });

  it(integrationYaml + " should require variables", (done) => {
    try {
      config = new Config(integrationFile, varMap);
      done(new Error(integrationYaml + " should require variables"));
    } catch (error) {
      expect(`${error}`).to.include("MissingEnvVar(\"PORT\"");
<<<<<<< HEAD
      done();
    }
  });

  it(onDemandYaml + " should require variables", (done) => {
    try {
      config = new Config(onDemandFile, varMap);
      done(new Error(onDemandYaml + " should require variables"));
    } catch (error) {
      expect(`${error}`).to.include("MissingEnvVar(\"PORT\"");
=======
>>>>>>> e528855f
      done();
    }
  });

  it(onDemandYaml + " should require variables", (done) => {
    try {
      config = new Config(onDemandFile, varMap);
      done(new Error(onDemandYaml + " should require variables"));
    } catch (error) {
      expect(`${error}`).to.include("MissingEnvVar(\"PORT\"");
      done();
    }
  });

  it(integrationYaml + " should pass with variables", (done) => {
    try {
      varMap.set("PORT", "8081");
      config = new Config(integrationFile, varMap);
      expect(config).to.not.equal(undefined);
      config.checkOk();
      expect(config.getBucketSize(), "getBucketSize").to.not.equal(undefined);
      expect(config.getBucketSize().toString(), "getBucketSize").to.equal("60");
      expect(config.getDuration(), "getDuration").to.not.equal(undefined);
      expect(config.getDuration().toString(), "getDuration").to.equal("5");
      expect(config.getInputFiles(), "getInputFiles").to.not.equal(undefined);
      expect(config.getInputFiles().length, "getInputFiles.length").to.equal(1);
      expect(config.getInputFiles()[0], "getInputFiles[0]").to.equal("integration.data");
      expect(config.getLoggerFiles(), "getLoggerFiles").to.not.equal(undefined);
      expect(config.getLoggerFiles().length, "getLoggerFiles.length").to.equal(2);
      expect(config.getLoggerFiles()[0], "getLoggerFiles[0]").to.equal("stderr");
      expect(config.getLoggerFiles()[1], "getLoggerFiles[1]").to.include("test-");
      done();
    } catch (error) {
      console.error("test error", error);
      done(error);
    }
  });

  it(onDemandYaml + " should pass with variables", (done) => {
    try {
      varMap.set("PORT", "8081");
      config = new Config(onDemandFile, varMap);
      expect(config).to.not.equal(undefined);
      config.checkOk();
      expect(config.getBucketSize(), "getBucketSize").to.not.equal(undefined);
      expect(config.getBucketSize().toString(), "getBucketSize").to.equal("60");
      expect(config.getDuration(), "getDuration").to.not.equal(undefined);
      expect(config.getDuration().toString(), "getDuration").to.equal("5");
      expect(config.getInputFiles(), "getInputFiles").to.not.equal(undefined);
      expect(config.getInputFiles().length, "getInputFiles.length").to.equal(0);
      expect(config.getLoggerFiles(), "getLoggerFiles").to.not.equal(undefined);
      expect(config.getLoggerFiles().length, "getLoggerFiles.length").to.equal(1);
      expect(config.getLoggerFiles()[0], "getLoggerFiles[0]").to.equal("stderr");
      done();
    } catch (error) {
      console.error("test error", error);
      done(error);
    }
  });

  it(integrationYaml + " legacy should require variables", (done) => {
    try {
      config = new Config(integrationFileLegacy, varMap);
      done(new Error(integrationYaml + " should require variables"));
    } catch (error) {
      expect(`${error}`).to.include("MissingEnvironmentVariable(\"PORT\"");
      done();
    }
  });

  it(onDemandYaml + " should require variables", (done) => {
    try {
      config = new Config(onDemandFileLegacy, varMap);
      done(new Error(onDemandYaml + " should require variables"));
    } catch (error) {
      expect(`${error}`).to.include("MissingEnvironmentVariable(\"PORT\"");
      done();
    }
  });

  it(integrationYaml + " legacy should pass with variables", (done) => {
    try {
      varMap.set("PORT", "8081");
      config = new Config(integrationFileLegacy, varMap);
      expect(config).to.not.equal(undefined);
      config.checkOk();
      expect(config.getBucketSize(), "getBucketSize").to.not.equal(undefined);
      expect(config.getBucketSize().toString(), "getBucketSize").to.equal("60");
      expect(config.getDuration(), "getDuration").to.not.equal(undefined);
      expect(config.getDuration().toString(), "getDuration").to.equal("5");
      expect(config.getInputFiles(), "getInputFiles").to.not.equal(undefined);
      expect(config.getInputFiles().length, "getInputFiles.length").to.equal(1);
      expect(config.getInputFiles()[0], "getInputFiles[0]").to.equal("integration.data");
      expect(config.getLoggerFiles(), "getLoggerFiles").to.not.equal(undefined);
      expect(config.getLoggerFiles().length, "getLoggerFiles.length").to.equal(2);
      expect(config.getLoggerFiles()[0], "getLoggerFiles[0]").to.equal("stderr");
      expect(config.getLoggerFiles()[1], "getLoggerFiles[1]").to.include("test-");
      done();
    } catch (error) {
      console.error("test error", error);
      done(error);
    }
  });

  it(onDemandYaml + " legacy should pass with variables", (done) => {
    try {
      varMap.set("PORT", "8081");
      config = new Config(onDemandFileLegacy, varMap);
      expect(config).to.not.equal(undefined);
      config.checkOk();
      expect(config.getBucketSize(), "getBucketSize").to.not.equal(undefined);
      expect(config.getBucketSize().toString(), "getBucketSize").to.equal("60");
      expect(config.getDuration(), "getDuration").to.not.equal(undefined);
      expect(config.getDuration().toString(), "getDuration").to.equal("5");
      expect(config.getInputFiles(), "getInputFiles").to.not.equal(undefined);
      expect(config.getInputFiles().length, "getInputFiles.length").to.equal(0);
      expect(config.getLoggerFiles(), "getLoggerFiles").to.not.equal(undefined);
      expect(config.getLoggerFiles().length, "getLoggerFiles.length").to.equal(1);
      expect(config.getLoggerFiles()[0], "getLoggerFiles[0]").to.equal("stderr");
      done();
    } catch (error) {
      console.error("test error", error);
      done(error);
    }
  });

  describe("Bad Yaml Tests", () => {
    describe("Legacy Tests", () => {
      it("should throw error on empty yaml", (done) => {
        try {
          config = new Config(Buffer.from("", "utf-8"), varMap, undefined, true);
          config.checkOk();
          done(new Error("empty.yaml should have failed"));
        } catch (error) {
          expect(`${error}`).to.include("YamlDeserialize");
          done();
        }
      });

      it("should throw error on bad yaml", (done) => {
        try {
          config = new Config(Buffer.from("var:\nendpoint:\n", "utf-8"), varMap, undefined, true);
          config.checkOk();
          done(new Error("bad.yaml should have failed"));
        } catch (error) {
          expect(`${error}`).to.include("UnrecognizedKey");
          done();
        }
      });

      it("should throw error on json file", (done) => {
        try {
          config = new Config(Buffer.from(`{"message":"Test file to upload."}`, "utf-8"), varMap, undefined, true);
          config.checkOk();
          done(new Error("file.json should have failed"));
        } catch (error) {
          expect(`${error}`).to.include("UnrecognizedKey");
          done();
        }
      });
    });

    describe("Scripting Tests", () => {
      it("should throw error on empty yaml", (done) => {
        try {
          config = new Config(Buffer.from("", "utf-8"), varMap, undefined, false);
          config.checkOk();
          done(new Error("empty.yaml should have failed"));
        } catch (error) {
          expect(`${error}`).to.include("YamlParse");
          done();
        }
      });

      it("should throw error on bad yaml", (done) => {
        try {
          config = new Config(Buffer.from("var:\nendpoint:\n", "utf-8"), varMap, undefined, false);
          config.checkOk();
          done(new Error("bad.yaml should have failed"));
        } catch (error) {
          expect(`${error}`).to.include("YamlParse");
          done();
        }
      });

      it("should throw error on json file", (done) => {
        try {
          config = new Config(Buffer.from(`{"message":"Test file to upload."}`, "utf-8"), varMap, undefined, false);
          config.checkOk();
          done(new Error("file.json should have failed"));
        } catch (error) {
          expect(`${error}`).to.include("YamlParse");
          done();
        }
      });
    });

    describe("Both Legacy and Scripting Tests", () => {
      it("should throw error on empty yaml", (done) => {
        try {
          config = new Config(Buffer.from("", "utf-8"), varMap, undefined, undefined);
          config.checkOk();
          done(new Error("empty.yaml should have failed"));
        } catch (error) {
          expect(`${error}`).to.include("YamlDeserialize");
          expect(`${error}`).to.include("YamlParse");
          done();
        }
      });

      it("should throw error on bad yaml", (done) => {
        try {
          config = new Config(Buffer.from("var:\nendpoint:\n", "utf-8"), varMap, undefined, undefined);
          config.checkOk();
          done(new Error("bad.yaml should have failed"));
        } catch (error) {
          expect(`${error}`).to.include("UnrecognizedKey");
          expect(`${error}`).to.include("YamlParse");
          done();
        }
      });

      it("should throw error on json file", (done) => {
        try {
          config = new Config(Buffer.from(`{"message":"Test file to upload."}`, "utf-8"), varMap, undefined, undefined);
          config.checkOk();
          done(new Error("file.json should have failed"));
        } catch (error) {
          expect(`${error}`).to.include("UnrecognizedKey");
          expect(`${error}`).to.include("YamlParse");
          done();
        }
      });
    });
  });
});<|MERGE_RESOLUTION|>--- conflicted
+++ resolved
@@ -108,19 +108,6 @@
       done(new Error(integrationYaml + " should require variables"));
     } catch (error) {
       expect(`${error}`).to.include("MissingEnvVar(\"PORT\"");
-<<<<<<< HEAD
-      done();
-    }
-  });
-
-  it(onDemandYaml + " should require variables", (done) => {
-    try {
-      config = new Config(onDemandFile, varMap);
-      done(new Error(onDemandYaml + " should require variables"));
-    } catch (error) {
-      expect(`${error}`).to.include("MissingEnvVar(\"PORT\"");
-=======
->>>>>>> e528855f
       done();
     }
   });
