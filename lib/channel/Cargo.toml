[package]
name = "channel"
version.workspace = true
edition = "2018"
publish = false
license.workspace = true

[lib]
doctest = false

[dependencies]
ahash = "0.8"
concurrent-queue = "2"
dashmap = "5"
<<<<<<< HEAD
event-listener = "2"
futures.workspace = true
serde = { workspace = true, features = ["derive"] }
serde_json.workspace = true
log.workspace = true
=======
event-listener = "5"
futures = "0.3"
serde = { version = "1.0", features = ["derive"] }
serde_json = "1"
log = "0.4"
>>>>>>> c7169940
<|MERGE_RESOLUTION|>--- conflicted
+++ resolved
@@ -12,16 +12,8 @@
 ahash = "0.8"
 concurrent-queue = "2"
 dashmap = "5"
-<<<<<<< HEAD
-event-listener = "2"
+event-listener = "5"
 futures.workspace = true
 serde = { workspace = true, features = ["derive"] }
 serde_json.workspace = true
-log.workspace = true
-=======
-event-listener = "5"
-futures = "0.3"
-serde = { version = "1.0", features = ["derive"] }
-serde_json = "1"
-log = "0.4"
->>>>>>> c7169940
+log.workspace = true