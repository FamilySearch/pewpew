import {
  AuthPermission,
  AuthPermissions,
  ErrorResponse,
  PewPewVersionsResponse,
  TestManagerError
} from "../types";
import type { File, Files } from "formidable";
import {
  LogLevel,
  PEWPEW_BINARY_EXECUTABLE,
  PEWPEW_BINARY_FOLDER,
  PpaasS3File,
  log,
  logger,
  sleep
} from "@fs/ppaas-common";
import { ParsedForm, createFormidableFile, unzipFile } from "../pages/api/util/util";
import {
  VERSION_TAG_NAME,
  deletePewPew,
  getCurrentPewPewLatestVersion,
  getPewPewVersionsInS3,
  getPewpew,
  postPewPew
} from "../pages/api/util/pewpew";
import { expect } from "chai";
import { latestPewPewVersion } from "../pages/api/util/clientutil";
import path from "path";
import { platform } from "os";
import semver from "semver";
import { waitForSecrets } from "../pages/api/util/secrets";

logger.config.LogFileName = "ppaas-controller";

const UNIT_TEST_FOLDER = process.env.UNIT_TEST_FOLDER || "test";
<<<<<<< HEAD
const PEWPEW_ZIP_LEGACY_FILEPATH = process.env.PEWPEW_ZIP_LEGACY_FILEPATH || path.join(UNIT_TEST_FOLDER, PEWPEW_BINARY_EXECUTABLE + ".zip");
const PEWPEW_ZIP_SCRIPTING_FILEPATH = process.env.PEWPEW_ZIP_SCRIPTING_FILEPATH || path.join(UNIT_TEST_FOLDER + "/scripting", PEWPEW_BINARY_EXECUTABLE + ".zip");
=======
const PEWPEW_ZIP_FILEPATH = process.env.PEWPEW_ZIP_FILEPATH || path.join(UNIT_TEST_FOLDER, PEWPEW_BINARY_EXECUTABLE + ".zip");
>>>>>>> 0bca329c

const authAdmin: AuthPermissions = {
  authPermission: AuthPermission.Admin,
  token: "admin1"
};

<<<<<<< HEAD
=======
const pewpewZipFile: File = createFormidableFile(
  path.basename(PEWPEW_ZIP_FILEPATH),
  PEWPEW_ZIP_FILEPATH,
  "unittest",
  1,
  null
);
>>>>>>> 0bca329c
let sharedPewPewVersions: string[] | undefined;
let uploadedPewPewVersion: string | undefined; // Used for delete
let currentPewPewLatestVersion: string | undefined;

describe("PewPew Util Integration", () => {
  let filesLegacyPewpew: Files = {};
  let filesScriptingPewpew: Files = {};

  before(async () => {
    // Legacy Pewpew binary
    const legacyPewpewZipFile: File = createFormidableFile(
      path.basename(PEWPEW_ZIP_LEGACY_FILEPATH),
      PEWPEW_ZIP_LEGACY_FILEPATH,
      "unittest",
      1,
      null
    );
    try {
      const filename: string = legacyPewpewZipFile.originalFilename!;
      const unzippedFiles: File[] = await unzipFile(legacyPewpewZipFile);
      log("unzipped " + filename, LogLevel.DEBUG, unzippedFiles);
      filesLegacyPewpew = {
        additionalFiles: unzippedFiles as any as File
      };
<<<<<<< HEAD
      log("legacy files " + filename, LogLevel.DEBUG, filesLegacyPewpew);
=======
      log("new files " + filename, LogLevel.DEBUG, files);
>>>>>>> 0bca329c
      if (platform() === "win32") {
        // Windows gets EBUSY trying to run pewpew --version since the unzip still hasn't released
        await sleep(100);
      }
    } catch (error) {
      log("Error unzipping " + legacyPewpewZipFile.originalFilename, LogLevel.ERROR, error);
      throw error;
    }

    // Scripting Pewpew binary
    const scriptingPewpewZipFile: File = createFormidableFile(
      path.basename(PEWPEW_ZIP_SCRIPTING_FILEPATH),
      PEWPEW_ZIP_SCRIPTING_FILEPATH,
      "unittest",
      1,
      null
    );
    try {
      const filename: string = scriptingPewpewZipFile.originalFilename!;
      const unzippedFiles: File[] = await unzipFile(scriptingPewpewZipFile);
      log("unzipped " + filename, LogLevel.DEBUG, unzippedFiles);
      filesScriptingPewpew = {
        additionalFiles: unzippedFiles as any as File
      };
      log("scripting files " + filename, LogLevel.DEBUG, filesScriptingPewpew);
    } catch (error) {
      log("Error unzipping " + scriptingPewpewZipFile.originalFilename, LogLevel.ERROR, error);
      throw error;
    }

    await waitForSecrets();
  });

  after(async () => {
    try {
      const parsedForm: ParsedForm = {
        fields: {},
<<<<<<< HEAD
        files: filesLegacyPewpew
=======
        files
>>>>>>> 0bca329c
      };
      log("postPewPew parsedForm", LogLevel.DEBUG, parsedForm);
      const res: ErrorResponse = await postPewPew(parsedForm, authAdmin);
      log("postPewPew res", LogLevel.DEBUG, res);
      expect(res.status, JSON.stringify(res.json)).to.equal(200);
      const body: TestManagerError = res.json;
      log("body: " + JSON.stringify(body), LogLevel.DEBUG, body);
      expect(body).to.not.equal(undefined);
      expect(body.message).to.not.equal(undefined);
      expect(body.message).to.include("PewPew uploaded, version");
      expect(body.message).to.not.include("as latest");
      const match: RegExpMatchArray | null = body.message.match(/PewPew uploaded, version: (\d+\.\d+\.\d+)/);
      log(`pewpew match: ${match}`, LogLevel.DEBUG, match);
      expect(match, "pewpew match").to.not.equal(null);
      expect(match!.length, "pewpew match.length").to.be.greaterThan(1);
      const version: string = match![1];
      uploadedPewPewVersion = version;
      log("uploadedPewPewVersion: " + uploadedPewPewVersion, LogLevel.DEBUG);
      const s3Versions: string[] = await getPewPewVersionsInS3();
      expect(s3Versions).to.not.equal(undefined);
      expect(Array.isArray(s3Versions), JSON.stringify(s3Versions)).to.equal(true);
      expect(s3Versions.length).to.be.greaterThan(0);
      sharedPewPewVersions = s3Versions;
      expect(s3Versions).to.include(version);
    } catch (error) {
      log("deletePewPew after error", LogLevel.ERROR, error);
      throw error;
    }
  });

  describe("postPewPew", () => {
    it("postPewPew legacy should respond 200 OK", (done: Mocha.Done) => {
      const parsedForm: ParsedForm = {
        fields: {},
        files: filesLegacyPewpew
      };
      log("postPewPew parsedForm", LogLevel.DEBUG, parsedForm);
      postPewPew(parsedForm, authAdmin).then(async (res: ErrorResponse) => {
        log("postPewPew res", LogLevel.DEBUG, res);
        expect(res.status, JSON.stringify(res.json)).to.equal(200);
        const body: TestManagerError = res.json;
        log("body: " + JSON.stringify(body), LogLevel.DEBUG, body);
        expect(body).to.not.equal(undefined);
        expect(body.message).to.not.equal(undefined);
        expect(body.message).to.include("PewPew uploaded, version");
        expect(body.message).to.not.include("as latest");
        const match: RegExpMatchArray | null = body.message.match(/PewPew uploaded, version: (\d+\.\d+\.\d+(-[a-zA-Z0-9]+)?)/);
        log(`pewpew match: ${match}`, LogLevel.DEBUG, match);
        expect(match, "pewpew match").to.not.equal(null);
        expect(match!.length, "pewpew match.length").to.be.greaterThan(1);
        const version: string = match![1];
        // If this runs before the other acceptance tests populate the shared pewpew versions
        uploadedPewPewVersion = version;
        if (!sharedPewPewVersions) {
          sharedPewPewVersions = [version];
        } else if (!sharedPewPewVersions.includes(version)) {
          sharedPewPewVersions.push(version);
        }
        log("sharedPewPewVersions: " + sharedPewPewVersions, LogLevel.DEBUG);
        try {
          const pewpewFiles = await PpaasS3File.getAllFilesInS3({
            s3Folder: `${PEWPEW_BINARY_FOLDER}/${version}/`,
            localDirectory: process.env.TEMP || "/tmp",
            extension: PEWPEW_BINARY_EXECUTABLE
          });
          expect(pewpewFiles).to.not.equal(undefined);
          expect(pewpewFiles.length).to.be.greaterThan(0);
          const pewpewFile = pewpewFiles.find((file) => file.filename === PEWPEW_BINARY_EXECUTABLE);
          expect(pewpewFile).to.not.equal(undefined);
          expect(pewpewFile?.tags).to.not.equal(undefined);
          expect(pewpewFile?.tags?.get(VERSION_TAG_NAME)).to.equal(version);
        } catch (error) {
          log("postPewPew error while checking latest tag: ", LogLevel.ERROR, error);
          throw error;
        }
        done();
      }).catch((error) => {
        log("postPewPew error", LogLevel.ERROR, error);
        done(error);
      });
    });

    it("postPewPew as latest should respond 200 OK", (done: Mocha.Done) => {
      const parsedForm: ParsedForm = {
        fields: {
          latest: "true"
        },
        files: filesLegacyPewpew
      };
      log("postPewPew parsedForm", LogLevel.DEBUG, parsedForm);
      postPewPew(parsedForm, authAdmin).then(async (res: ErrorResponse) => {
        log("postPewPew res", LogLevel.DEBUG, res);
        expect(res.status, JSON.stringify(res.json)).to.equal(200);
        const body: TestManagerError = res.json;
        log("body: " + JSON.stringify(body), LogLevel.DEBUG, body);
        expect(body).to.not.equal(undefined);
        expect(body.message).to.not.equal(undefined);
        expect(body.message).to.include("PewPew uploaded, version");
        expect(body.message).to.include("as latest");
        const match: RegExpMatchArray | null = body.message.match(/PewPew uploaded, version: (\d+\.\d+\.\d+)/);
        log(`pewpew match: ${match}`, LogLevel.DEBUG, match);
        expect(match, "pewpew match").to.not.equal(null);
        expect(match!.length, "pewpew match.length").to.be.greaterThan(1);
        const version: string = match![1];
        // If this runs before the other acceptance tests populate the shared pewpew versions
        if (!sharedPewPewVersions) {
          sharedPewPewVersions = [latestPewPewVersion];
        } else if (!sharedPewPewVersions.includes(latestPewPewVersion)) {
          sharedPewPewVersions.push(latestPewPewVersion);
        }
        log("sharedPewPewVersions: " + sharedPewPewVersions, LogLevel.DEBUG);
        try {
          const pewpewFiles = await PpaasS3File.getAllFilesInS3({
            s3Folder: `${PEWPEW_BINARY_FOLDER}/${latestPewPewVersion}/`,
            localDirectory: process.env.TEMP || "/tmp",
            extension: PEWPEW_BINARY_EXECUTABLE
          });
          expect(pewpewFiles).to.not.equal(undefined);
          expect(pewpewFiles.length).to.be.greaterThan(0);
          const pewpewFile = pewpewFiles.find((file) => file.filename === PEWPEW_BINARY_EXECUTABLE);
          expect(pewpewFile).to.not.equal(undefined);
          expect(pewpewFile?.tags).to.not.equal(undefined);
          expect(pewpewFile?.tags?.get(VERSION_TAG_NAME)).to.equal(version);
        } catch (error) {
          log("postPewPew error while checking latest tag: ", LogLevel.ERROR, error);
          throw error;
        }
        currentPewPewLatestVersion = version;
        done();
      }).catch((error) => {
        log("postPewPew error", LogLevel.ERROR, error);
        done(error);
      });
    });

    it("postPewPew scripting should respond 200 OK", (done: Mocha.Done) => {
      const parsedForm: ParsedForm = {
        fields: {},
        files: filesScriptingPewpew
      };
      log("postPewPew parsedForm", LogLevel.DEBUG, parsedForm);
      postPewPew(parsedForm, authAdmin).then(async (res: ErrorResponse) => {
        log("postPewPew res", LogLevel.DEBUG, res);
        expect(res.status, JSON.stringify(res.json)).to.equal(200);
        const body: TestManagerError = res.json;
        log("body: " + JSON.stringify(body), LogLevel.DEBUG, body);
        expect(body).to.not.equal(undefined);
        expect(body.message).to.not.equal(undefined);
        expect(body.message).to.include("PewPew uploaded, version");
        expect(body.message).to.not.include("as latest");
        const match: RegExpMatchArray | null = body.message.match(/PewPew uploaded, version: (\d+\.\d+\.\d+(-[a-zA-Z0-9]+)?)/);
        log(`pewpew match: ${match}`, LogLevel.DEBUG, match);
        expect(match, "pewpew match").to.not.equal(null);
        expect(match!.length, "pewpew match.length").to.be.greaterThan(1);
        const version: string = match![1];
        // If this runs before the other acceptance tests populate the shared pewpew versions
        if (!sharedPewPewVersions) {
          sharedPewPewVersions = [version];
        } else if (!sharedPewPewVersions.includes(version)) {
          sharedPewPewVersions.push(version);
        }
        log("sharedPewPewVersions: " + sharedPewPewVersions, LogLevel.DEBUG);
        try {
          const pewpewFiles = await PpaasS3File.getAllFilesInS3({
            s3Folder: `${PEWPEW_BINARY_FOLDER}/${version}/`,
            localDirectory: process.env.TEMP || "/tmp",
            extension: PEWPEW_BINARY_EXECUTABLE
          });
          expect(pewpewFiles).to.not.equal(undefined);
          expect(pewpewFiles.length).to.be.greaterThan(0);
          const pewpewFile = pewpewFiles.find((file) => file.filename === PEWPEW_BINARY_EXECUTABLE);
          expect(pewpewFile).to.not.equal(undefined);
          expect(pewpewFile?.tags).to.not.equal(undefined);
          expect(pewpewFile?.tags?.get(VERSION_TAG_NAME)).to.equal(version);
        } catch (error) {
          log("postPewPew error while checking latest tag: ", LogLevel.ERROR, error);
          throw error;
        }
        done();
      }).catch((error) => {
        log("postPewPew error", LogLevel.ERROR, error);
        done(error);
      });
    });
  });

  describe("getPewPewVersionsInS3", () => {
    it("getPewPewVersionsInS3() should return array with elements", (done: Mocha.Done) => {
      getPewPewVersionsInS3().then((result: string[]) => {
        log("getPewPewVersionsInS3()", LogLevel.DEBUG, result);
        expect(result).to.not.equal(undefined);
        expect(Array.isArray(result), JSON.stringify(result)).to.equal(true);
        expect(result.length).to.be.greaterThan(0);
        for (const version of result) {
          if (version !== latestPewPewVersion) {
            log(`semver.valid(${version}) = ${semver.valid(version)}`, LogLevel.DEBUG);
            expect(semver.valid(version), `semver.valid(${version})`).to.not.equal(null);
          }
        }
        if (!sharedPewPewVersions) {
          sharedPewPewVersions = result;
        }
        done();
      }).catch((error) => done(error));
    });
  });

  describe("getPewPewVersionsInS3", () => {
    it("getPewPewVersionsInS3() should return array with elements", (done: Mocha.Done) => {
      getPewPewVersionsInS3().then((result: string[]) => {
        log("getPewPewVersionsInS3()", LogLevel.DEBUG, result);
        expect(result).to.not.equal(undefined);
        expect(Array.isArray(result), JSON.stringify(result)).to.equal(true);
        expect(result.length).to.be.greaterThan(0);
        for (const version of result) {
          if (version !== latestPewPewVersion) {
            log(`semver.valid(${version}) = ${semver.valid(version)}`, LogLevel.DEBUG);
            expect(semver.valid(version), `semver.valid(${version})`).to.not.equal(null);
          }
        }
        if (!sharedPewPewVersions) {
          sharedPewPewVersions = result;
        }
        done();
      }).catch((error) => done(error));
    });
  });

  describe("getPewpew", () => {
    before(async () => {
      try {
        const pewpewFiles = await PpaasS3File.getAllFilesInS3({
          s3Folder: `${PEWPEW_BINARY_FOLDER}/${latestPewPewVersion}/`,
          localDirectory: process.env.TEMP || "/tmp",
          extension: PEWPEW_BINARY_EXECUTABLE
        });
        expect(pewpewFiles).to.not.equal(undefined);
        const pewpewFile = pewpewFiles.find((file) => file.filename === PEWPEW_BINARY_EXECUTABLE);
        expect(pewpewFile).to.not.equal(undefined);
      } catch (error) {
        log(latestPewPewVersion + " Pewpew executable not found in S3. failed: ", LogLevel.ERROR, error);
        throw error;
      }
    });

    it("getPewpew should respond 200 OK", (done: Mocha.Done) => {
      expect(sharedPewPewVersions, "sharedPewPewVersions").to.not.equal(undefined);
      getPewpew().then((res: ErrorResponse | PewPewVersionsResponse) => {
        expect(res.status, JSON.stringify(res.json)).to.equal(200);
        const pewpewVersions: TestManagerError | string[] = res.json;
        log("pewpewVersions: " + pewpewVersions, LogLevel.DEBUG, pewpewVersions);
        expect(pewpewVersions).to.not.equal(undefined);
        expect(Array.isArray(pewpewVersions)).to.equal(true);
        if (Array.isArray(pewpewVersions)) {
          expect(pewpewVersions.length).to.be.greaterThan(0);
          sharedPewPewVersions = pewpewVersions;
        }
        done();
      }).catch((error) => done(error));
    });

    it("getCurrentPewPewLatestVersion", async () => {
      expect(currentPewPewLatestVersion, "currentPewPewLatestVersion").to.not.equal(undefined);
      const result = await getCurrentPewPewLatestVersion();
      expect(result, "result").to.equal(currentPewPewLatestVersion);
    });
  });

  describe("deletePewPew", () => {
    const uploadLegacyPewpew = async () => {
      try {
        const parsedForm: ParsedForm = {
          fields: {},
          files: filesLegacyPewpew
        };
        log("postPewPew parsedForm", LogLevel.DEBUG, parsedForm);
        const res: ErrorResponse = await postPewPew(parsedForm, authAdmin);
        log("postPewPew res", LogLevel.DEBUG, res);
        expect(res.status, JSON.stringify(res.json)).to.equal(200);
        const body: TestManagerError = res.json;
        log("body: " + JSON.stringify(body), LogLevel.DEBUG, body);
        expect(body).to.not.equal(undefined);
        expect(body.message).to.not.equal(undefined);
        expect(body.message).to.include("PewPew uploaded, version");
        expect(body.message).to.not.include("as latest");
        const match: RegExpMatchArray | null = body.message.match(/PewPew uploaded, version: (\d+\.\d+\.\d+(-[a-zA-Z0-9]+)?)/);
        log(`pewpew match: ${match}`, LogLevel.DEBUG, match);
        expect(match, "pewpew match").to.not.equal(null);
        expect(match!.length, "pewpew match.length").to.be.greaterThan(1);
        const version: string = match![1];
        uploadedPewPewVersion = version;
        log("uploadedPewPewVersion: " + uploadedPewPewVersion, LogLevel.DEBUG);
        const s3Versions: string[] = await getPewPewVersionsInS3();
        expect(s3Versions).to.not.equal(undefined);
        expect(Array.isArray(s3Versions), JSON.stringify(s3Versions)).to.equal(true);
        expect(s3Versions.length).to.be.greaterThan(0);
        sharedPewPewVersions = s3Versions;
        expect(s3Versions).to.include(version);
      } catch (error) {
        log("deletePewPew uploadLegacyPewpew error", LogLevel.ERROR, error);
        throw error;
      }
    };

    beforeEach(async () => {
      if (uploadedPewPewVersion) {
        return;
      }
      await uploadLegacyPewpew();
    });

    after(async () => {
      await uploadLegacyPewpew();
    });

    it("deletePewPew should respond 200 OK", (done: Mocha.Done) => {
      expect(uploadedPewPewVersion).to.not.equal(undefined);
      const query = {
        version: uploadedPewPewVersion!
      };
      // It's been deleted, reset it
      uploadedPewPewVersion = undefined;
      sharedPewPewVersions = undefined;
      log("deletePewPew query", LogLevel.DEBUG, query);
      deletePewPew(query, authAdmin).then((res: ErrorResponse) => {
        log("deletePewPew res", LogLevel.DEBUG, res);
        expect(res.status, JSON.stringify(res.json)).to.equal(200);
        const body: TestManagerError = res.json;
        log("body: " + JSON.stringify(body), LogLevel.DEBUG, body);
        expect(body).to.not.equal(undefined);
        expect(body.message).to.not.equal(undefined);
        expect(body.message).to.include("PewPew deleted, version: " + query.version);
        getPewPewVersionsInS3().then((s3Versions: string[]) => {
          expect(s3Versions).to.not.equal(undefined);
          expect(Array.isArray(s3Versions), JSON.stringify(s3Versions)).to.equal(true);
          expect(s3Versions.length).to.be.greaterThan(0);
          sharedPewPewVersions = s3Versions;
          expect(s3Versions).to.not.include(query.version);
          done();
        }).catch((error) => {
          log("getPewPewVersionsInS3 error", LogLevel.ERROR, error);
          done(error);
        });
      }).catch((error) => {
        log("deletePewPew error", LogLevel.ERROR, error);
        done(error);
      });
    });
  });
});<|MERGE_RESOLUTION|>--- conflicted
+++ resolved
@@ -34,28 +34,14 @@
 logger.config.LogFileName = "ppaas-controller";
 
 const UNIT_TEST_FOLDER = process.env.UNIT_TEST_FOLDER || "test";
-<<<<<<< HEAD
 const PEWPEW_ZIP_LEGACY_FILEPATH = process.env.PEWPEW_ZIP_LEGACY_FILEPATH || path.join(UNIT_TEST_FOLDER, PEWPEW_BINARY_EXECUTABLE + ".zip");
 const PEWPEW_ZIP_SCRIPTING_FILEPATH = process.env.PEWPEW_ZIP_SCRIPTING_FILEPATH || path.join(UNIT_TEST_FOLDER + "/scripting", PEWPEW_BINARY_EXECUTABLE + ".zip");
-=======
-const PEWPEW_ZIP_FILEPATH = process.env.PEWPEW_ZIP_FILEPATH || path.join(UNIT_TEST_FOLDER, PEWPEW_BINARY_EXECUTABLE + ".zip");
->>>>>>> 0bca329c
 
 const authAdmin: AuthPermissions = {
   authPermission: AuthPermission.Admin,
   token: "admin1"
 };
 
-<<<<<<< HEAD
-=======
-const pewpewZipFile: File = createFormidableFile(
-  path.basename(PEWPEW_ZIP_FILEPATH),
-  PEWPEW_ZIP_FILEPATH,
-  "unittest",
-  1,
-  null
-);
->>>>>>> 0bca329c
 let sharedPewPewVersions: string[] | undefined;
 let uploadedPewPewVersion: string | undefined; // Used for delete
 let currentPewPewLatestVersion: string | undefined;
@@ -80,11 +66,7 @@
       filesLegacyPewpew = {
         additionalFiles: unzippedFiles as any as File
       };
-<<<<<<< HEAD
       log("legacy files " + filename, LogLevel.DEBUG, filesLegacyPewpew);
-=======
-      log("new files " + filename, LogLevel.DEBUG, files);
->>>>>>> 0bca329c
       if (platform() === "win32") {
         // Windows gets EBUSY trying to run pewpew --version since the unzip still hasn't released
         await sleep(100);
@@ -122,11 +104,7 @@
     try {
       const parsedForm: ParsedForm = {
         fields: {},
-<<<<<<< HEAD
         files: filesLegacyPewpew
-=======
-        files
->>>>>>> 0bca329c
       };
       log("postPewPew parsedForm", LogLevel.DEBUG, parsedForm);
       const res: ErrorResponse = await postPewPew(parsedForm, authAdmin);
