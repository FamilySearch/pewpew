--- conflicted
+++ resolved
@@ -105,15 +105,11 @@
           config = new Config(
             fileBuffer,
             varMap,
-<<<<<<< HEAD
-            typeof logConfig.LoggingLevel === "number" ? undefined : logConfig.LoggingLevel,
-            validateLegacyOnly
-=======
             // If RUST_LOG is set use that, otherwise use LoggingLevel
             process.env.RUST_LOG || (typeof logConfig.LoggingLevel === "number"
               ? undefined
-              : logConfig.LoggingLevel)
->>>>>>> ac15d4f4
+              : logConfig.LoggingLevel),
+            validateLegacyOnly
           );
           yamlValid = true;
         } catch (error: unknown) {
