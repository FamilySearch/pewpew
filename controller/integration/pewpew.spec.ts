import {
  AuthPermission,
  AuthPermissions,
  ErrorResponse,
  PewPewVersionsResponse,
  TestManagerError
} from "../types";
import type { File, Files } from "formidable";
import {
  LogLevel,
  PEWPEW_BINARY_EXECUTABLE,
  PEWPEW_BINARY_FOLDER,
  PpaasS3File,
  log,
  logger,
  sleep
} from "@fs/ppaas-common";
import { ParsedForm, createFormidableFile, unzipFile } from "../pages/api/util/util";
import {
  VERSION_TAG_NAME,
  deletePewPew,
  getCurrentPewPewLatestVersion,
  getPewPewVersionsInS3,
  getPewpew,
  postPewPew
} from "../pages/api/util/pewpew";
import { expect } from "chai";
import { latestPewPewVersion } from "../pages/api/util/clientutil";
import path from "path";
import { platform } from "os";
import semver from "semver";
import { waitForSecrets } from "../pages/api/util/secrets";

logger.config.LogFileName = "ppaas-controller";

const UNIT_TEST_FOLDER = process.env.UNIT_TEST_FOLDER || "test";
const PEWPEW_ZIP_LEGACY_FILEPATH = process.env.PEWPEW_ZIP_LEGACY_FILEPATH || path.join(UNIT_TEST_FOLDER, PEWPEW_BINARY_EXECUTABLE + ".zip");
const PEWPEW_ZIP_SCRIPTING_FILEPATH = process.env.PEWPEW_ZIP_SCRIPTING_FILEPATH || path.join(UNIT_TEST_FOLDER + "/scripting", PEWPEW_BINARY_EXECUTABLE + ".zip");

const authAdmin: AuthPermissions = {
  authPermission: AuthPermission.Admin,
  token: "admin1"
};

let sharedPewPewVersions: string[] | undefined;
let uploadedPewPewVersion: string | undefined; // Used for delete
let currentPewPewLatestVersion: string | undefined;

describe("PewPew Util Integration", () => {
  let filesLegacyPewpew: Files = {};
  let filesScriptingPewpew: Files = {};

  before(async () => {
    // Legacy Pewpew binary
    const legacyPewpewZipFile: File = createFormidableFile(
      path.basename(PEWPEW_ZIP_LEGACY_FILEPATH),
      PEWPEW_ZIP_LEGACY_FILEPATH,
      "unittest",
      1,
      null
    );
    try {
      const filename: string = legacyPewpewZipFile.originalFilename!;
      const unzippedFiles: File[] = await unzipFile(legacyPewpewZipFile);
      log("unzipped " + filename, LogLevel.DEBUG, unzippedFiles);
      filesLegacyPewpew = {
        additionalFiles: unzippedFiles as any as File
      };
      log("legacy files " + filename, LogLevel.DEBUG, filesLegacyPewpew);
      if (platform() === "win32") {
        // Windows gets EBUSY trying to run pewpew --version since the unzip still hasn't released
        await sleep(100);
      }
    } catch (error) {
      log("Error unzipping " + legacyPewpewZipFile.originalFilename, LogLevel.ERROR, error);
      throw error;
    }

    // Scripting Pewpew binary
    const scriptingPewpewZipFile: File = createFormidableFile(
      path.basename(PEWPEW_ZIP_SCRIPTING_FILEPATH),
      PEWPEW_ZIP_SCRIPTING_FILEPATH,
      "unittest",
      1,
      null
    );
    try {
      const filename: string = scriptingPewpewZipFile.originalFilename!;
      const unzippedFiles: File[] = await unzipFile(scriptingPewpewZipFile);
      log("unzipped " + filename, LogLevel.DEBUG, unzippedFiles);
      filesScriptingPewpew = {
        additionalFiles: unzippedFiles as any as File
      };
      log("scripting files " + filename, LogLevel.DEBUG, filesScriptingPewpew);
    } catch (error) {
      log("Error unzipping " + scriptingPewpewZipFile.originalFilename, LogLevel.ERROR, error);
      throw error;
    }

    await waitForSecrets();
  });

  after(async () => {
    try {
      const parsedForm: ParsedForm = {
        fields: {},
        files: filesLegacyPewpew
      };
      log("postPewPew parsedForm", LogLevel.DEBUG, parsedForm);
      const res: ErrorResponse = await postPewPew(parsedForm, authAdmin);
      log("postPewPew res", LogLevel.DEBUG, res);
      expect(res.status, JSON.stringify(res.json)).to.equal(200);
      const body: TestManagerError = res.json;
      log("body: " + JSON.stringify(body), LogLevel.DEBUG, body);
      expect(body).to.not.equal(undefined);
      expect(body.message).to.not.equal(undefined);
      expect(body.message).to.include("PewPew uploaded, version");
      expect(body.message).to.not.include("as latest");
      const match: RegExpMatchArray | null = body.message.match(/PewPew uploaded, version: (\d+\.\d+\.\d+)/);
      log(`pewpew match: ${match}`, LogLevel.DEBUG, match);
      expect(match, "pewpew match").to.not.equal(null);
      expect(match!.length, "pewpew match.length").to.be.greaterThan(1);
      const version: string = match![1];
      uploadedPewPewVersion = version;
      log("uploadedPewPewVersion: " + uploadedPewPewVersion, LogLevel.DEBUG);
      const s3Versions: string[] = await getPewPewVersionsInS3();
      expect(s3Versions).to.not.equal(undefined);
      expect(Array.isArray(s3Versions), JSON.stringify(s3Versions)).to.equal(true);
      expect(s3Versions.length).to.be.greaterThan(0);
      sharedPewPewVersions = s3Versions;
      expect(s3Versions).to.include(version);
    } catch (error) {
      log("deletePewPew after error", LogLevel.ERROR, error);
      throw error;
    }
  });

  describe("postPewPew", () => {
    it("postPewPew legacy should respond 200 OK", (done: Mocha.Done) => {
      const parsedForm: ParsedForm = {
        fields: {},
        files: filesLegacyPewpew
      };
      log("postPewPew parsedForm", LogLevel.DEBUG, parsedForm);
      postPewPew(parsedForm, authAdmin).then(async (res: ErrorResponse) => {
        log("postPewPew res", LogLevel.DEBUG, res);
        expect(res.status, JSON.stringify(res.json)).to.equal(200);
        const body: TestManagerError = res.json;
        log("body: " + JSON.stringify(body), LogLevel.DEBUG, body);
        expect(body).to.not.equal(undefined);
        expect(body.message).to.not.equal(undefined);
        expect(body.message).to.include("PewPew uploaded, version");
        expect(body.message).to.not.include("as latest");
        const match: RegExpMatchArray | null = body.message.match(/PewPew uploaded, version: (\d+\.\d+\.\d+(-[a-zA-Z0-9]+)?)/);
        log(`pewpew match: ${match}`, LogLevel.DEBUG, match);
        expect(match, "pewpew match").to.not.equal(null);
        expect(match!.length, "pewpew match.length").to.be.greaterThan(1);
        const version: string = match![1];
        // If this runs before the other acceptance tests populate the shared pewpew versions
        uploadedPewPewVersion = version;
        if (!sharedPewPewVersions) {
          sharedPewPewVersions = [version];
        } else if (!sharedPewPewVersions.includes(version)) {
          sharedPewPewVersions.push(version);
        }
        log("sharedPewPewVersions: " + sharedPewPewVersions, LogLevel.DEBUG);
        try {
          const pewpewFiles = await PpaasS3File.getAllFilesInS3({
            s3Folder: `${PEWPEW_BINARY_FOLDER}/${version}/`,
            localDirectory: process.env.TEMP || "/tmp",
            extension: PEWPEW_BINARY_EXECUTABLE
          });
          expect(pewpewFiles).to.not.equal(undefined);
          expect(pewpewFiles.length).to.be.greaterThan(0);
          const pewpewFile = pewpewFiles.find((file) => file.filename === PEWPEW_BINARY_EXECUTABLE);
          expect(pewpewFile).to.not.equal(undefined);
          expect(pewpewFile?.tags).to.not.equal(undefined);
          expect(pewpewFile?.tags?.get(VERSION_TAG_NAME)).to.equal(version);
        } catch (error) {
          log("postPewPew error while checking latest tag: ", LogLevel.ERROR, error);
          throw error;
        }
        done();
      }).catch((error) => {
        log("postPewPew error", LogLevel.ERROR, error);
        done(error);
      });
    });

    it("postPewPew as latest should respond 200 OK", (done: Mocha.Done) => {
      const parsedForm: ParsedForm = {
        fields: {
          latest: "true"
        },
        files: filesLegacyPewpew
      };
      log("postPewPew parsedForm", LogLevel.DEBUG, parsedForm);
      postPewPew(parsedForm, authAdmin).then(async (res: ErrorResponse) => {
        log("postPewPew res", LogLevel.DEBUG, res);
        expect(res.status, JSON.stringify(res.json)).to.equal(200);
        const body: TestManagerError = res.json;
        log("body: " + JSON.stringify(body), LogLevel.DEBUG, body);
        expect(body).to.not.equal(undefined);
        expect(body.message).to.not.equal(undefined);
        expect(body.message).to.include("PewPew uploaded, version");
        expect(body.message).to.include("as latest");
        const match: RegExpMatchArray | null = body.message.match(/PewPew uploaded, version: (\d+\.\d+\.\d+)/);
        log(`pewpew match: ${match}`, LogLevel.DEBUG, match);
        expect(match, "pewpew match").to.not.equal(null);
        expect(match!.length, "pewpew match.length").to.be.greaterThan(1);
        const version: string = match![1];
        expect(global.currentLatestVersion, "global.currentLatestVersion").to.equal(version);
        // If this runs before the other acceptance tests populate the shared pewpew versions
        if (!sharedPewPewVersions) {
          sharedPewPewVersions = [latestPewPewVersion];
        } else if (!sharedPewPewVersions.includes(latestPewPewVersion)) {
          sharedPewPewVersions.push(latestPewPewVersion);
        }
        log("sharedPewPewVersions: " + sharedPewPewVersions, LogLevel.DEBUG);
        try {
          const pewpewFiles = await PpaasS3File.getAllFilesInS3({
            s3Folder: `${PEWPEW_BINARY_FOLDER}/${latestPewPewVersion}/`,
            localDirectory: process.env.TEMP || "/tmp",
            extension: PEWPEW_BINARY_EXECUTABLE
          });
          expect(pewpewFiles).to.not.equal(undefined);
          expect(pewpewFiles.length).to.be.greaterThan(0);
          const pewpewFile = pewpewFiles.find((file) => file.filename === PEWPEW_BINARY_EXECUTABLE);
          expect(pewpewFile).to.not.equal(undefined);
          expect(pewpewFile?.tags).to.not.equal(undefined);
          expect(pewpewFile?.tags?.get(VERSION_TAG_NAME)).to.equal(version);
        } catch (error) {
          log("postPewPew error while checking latest tag: ", LogLevel.ERROR, error);
          throw error;
        }
        currentPewPewLatestVersion = version;
        done();
      }).catch((error) => {
        log("postPewPew error", LogLevel.ERROR, error);
        done(error);
      });
    });

    it("postPewPew scripting should respond 200 OK", (done: Mocha.Done) => {
      const parsedForm: ParsedForm = {
        fields: {},
        files: filesScriptingPewpew
      };
      log("postPewPew parsedForm", LogLevel.DEBUG, parsedForm);
      postPewPew(parsedForm, authAdmin).then(async (res: ErrorResponse) => {
        log("postPewPew res", LogLevel.DEBUG, res);
        expect(res.status, JSON.stringify(res.json)).to.equal(200);
        const body: TestManagerError = res.json;
        log("body: " + JSON.stringify(body), LogLevel.DEBUG, body);
        expect(body).to.not.equal(undefined);
        expect(body.message).to.not.equal(undefined);
        expect(body.message).to.include("PewPew uploaded, version");
        expect(body.message).to.not.include("as latest");
        const match: RegExpMatchArray | null = body.message.match(/PewPew uploaded, version: (\d+\.\d+\.\d+(-[a-zA-Z0-9]+)?)/);
        log(`pewpew match: ${match}`, LogLevel.DEBUG, match);
        expect(match, "pewpew match").to.not.equal(null);
        expect(match!.length, "pewpew match.length").to.be.greaterThan(1);
        const version: string = match![1];
        // If this runs before the other acceptance tests populate the shared pewpew versions
        if (!sharedPewPewVersions) {
          sharedPewPewVersions = [version];
        } else if (!sharedPewPewVersions.includes(version)) {
          sharedPewPewVersions.push(version);
        }
        log("sharedPewPewVersions: " + sharedPewPewVersions, LogLevel.DEBUG);
        try {
          const pewpewFiles = await PpaasS3File.getAllFilesInS3({
<<<<<<< HEAD
            s3Folder: `${PEWPEW_BINARY_FOLDER}/${version}`,
            localDirectory: process.env.TEMP || "/tmp"
          });
          expect(pewpewFiles).to.not.equal(undefined);
          expect(pewpewFiles.length).to.be.greaterThan(0);
          const pewpewFile = pewpewFiles.find( (file) => file.filename === "pewpew" && file.s3Folder.endsWith(version));
=======
            s3Folder: `${PEWPEW_BINARY_FOLDER}/${version}/`,
            localDirectory: process.env.TEMP || "/tmp",
            extension: PEWPEW_BINARY_EXECUTABLE
          });
          expect(pewpewFiles).to.not.equal(undefined);
          expect(pewpewFiles.length).to.be.greaterThan(0);
          const pewpewFile = pewpewFiles.find((file) => file.filename === PEWPEW_BINARY_EXECUTABLE);
>>>>>>> d3bd28fb
          expect(pewpewFile).to.not.equal(undefined);
          expect(pewpewFile?.tags).to.not.equal(undefined);
          expect(pewpewFile?.tags?.get(VERSION_TAG_NAME)).to.equal(version);
        } catch (error) {
          log("postPewPew error while checking latest tag: ", LogLevel.ERROR, error);
          throw error;
        }
        done();
      }).catch((error) => {
        log("postPewPew error", LogLevel.ERROR, error);
        done(error);
      });
    });
  });

  describe("getPewPewVersionsInS3", () => {
    it("getPewPewVersionsInS3() should return array with elements", (done: Mocha.Done) => {
      getPewPewVersionsInS3().then((result: string[]) => {
        log("getPewPewVersionsInS3()", LogLevel.DEBUG, result);
        expect(result).to.not.equal(undefined);
        expect(Array.isArray(result), JSON.stringify(result)).to.equal(true);
        expect(result.length).to.be.greaterThan(0);
        for (const version of result) {
          if (version !== latestPewPewVersion) {
            log(`semver.valid(${version}) = ${semver.valid(version)}`, LogLevel.DEBUG);
            expect(semver.valid(version), `semver.valid(${version})`).to.not.equal(null);
          }
        }
        if (!sharedPewPewVersions) {
          sharedPewPewVersions = result;
        }
        done();
      }).catch((error) => done(error));
    });
  });

  describe("getPewpew", () => {
    before(async () => {
      try {
        const pewpewFiles = await PpaasS3File.getAllFilesInS3({
          s3Folder: `${PEWPEW_BINARY_FOLDER}/${latestPewPewVersion}/`,
          localDirectory: process.env.TEMP || "/tmp",
          extension: PEWPEW_BINARY_EXECUTABLE
        });
        expect(pewpewFiles).to.not.equal(undefined);
        const pewpewFile = pewpewFiles.find((file) => file.filename === PEWPEW_BINARY_EXECUTABLE);
        expect(pewpewFile).to.not.equal(undefined);
      } catch (error) {
        log(latestPewPewVersion + " Pewpew executable not found in S3. failed: ", LogLevel.ERROR, error);
        throw error;
      }
    });

    it("getPewpew should respond 200 OK", (done: Mocha.Done) => {
      expect(sharedPewPewVersions, "sharedPewPewVersions").to.not.equal(undefined);
      getPewpew().then((res: ErrorResponse | PewPewVersionsResponse) => {
        expect(res.status, JSON.stringify(res.json)).to.equal(200);
        const pewpewVersions: TestManagerError | string[] = res.json;
        log("pewpewVersions: " + pewpewVersions, LogLevel.DEBUG, pewpewVersions);
        expect(pewpewVersions).to.not.equal(undefined);
        expect(Array.isArray(pewpewVersions)).to.equal(true);
        if (Array.isArray(pewpewVersions)) {
          expect(pewpewVersions.length).to.be.greaterThan(0);
          sharedPewPewVersions = pewpewVersions;
        }
        done();
      }).catch((error) => done(error));
    });

    it("getCurrentPewPewLatestVersion", async () => {
      expect(currentPewPewLatestVersion, "currentPewPewLatestVersion").to.not.equal(undefined);
      // We need to reset this to force it to go to S3. Otherwise it just returns the value
      global.currentLatestVersion = undefined;
      const result = await getCurrentPewPewLatestVersion();
      log("getCurrentPewPewLatestVersion: " + result, LogLevel.DEBUG, result);
      expect(result, "result").to.equal(currentPewPewLatestVersion);
    });
  });

  describe("deletePewPew", () => {
    const uploadLegacyPewpew = async () => {
      try {
        const parsedForm: ParsedForm = {
          fields: {},
          files: filesLegacyPewpew
        };
        log("postPewPew parsedForm", LogLevel.DEBUG, parsedForm);
        const res: ErrorResponse = await postPewPew(parsedForm, authAdmin);
        log("postPewPew res", LogLevel.DEBUG, res);
        expect(res.status, JSON.stringify(res.json)).to.equal(200);
        const body: TestManagerError = res.json;
        log("body: " + JSON.stringify(body), LogLevel.DEBUG, body);
        expect(body).to.not.equal(undefined);
        expect(body.message).to.not.equal(undefined);
        expect(body.message).to.include("PewPew uploaded, version");
        expect(body.message).to.not.include("as latest");
        const match: RegExpMatchArray | null = body.message.match(/PewPew uploaded, version: (\d+\.\d+\.\d+(-[a-zA-Z0-9]+)?)/);
        log(`pewpew match: ${match}`, LogLevel.DEBUG, match);
        expect(match, "pewpew match").to.not.equal(null);
        expect(match!.length, "pewpew match.length").to.be.greaterThan(1);
        const version: string = match![1];
        uploadedPewPewVersion = version;
        log("uploadedPewPewVersion: " + uploadedPewPewVersion, LogLevel.DEBUG);
        const s3Versions: string[] = await getPewPewVersionsInS3();
        expect(s3Versions).to.not.equal(undefined);
        expect(Array.isArray(s3Versions), JSON.stringify(s3Versions)).to.equal(true);
        expect(s3Versions.length).to.be.greaterThan(0);
        sharedPewPewVersions = s3Versions;
        expect(s3Versions).to.include(version);
      } catch (error) {
        log("deletePewPew uploadLegacyPewpew error", LogLevel.ERROR, error);
        throw error;
      }
    };

    beforeEach(async () => {
      if (uploadedPewPewVersion) {
        return;
      }
      await uploadLegacyPewpew();
    });

    after(async () => {
      await uploadLegacyPewpew();
    });

    it("deletePewPew should respond 200 OK", (done: Mocha.Done) => {
      expect(uploadedPewPewVersion).to.not.equal(undefined);
      const query = {
        version: uploadedPewPewVersion!
      };
      // It's been deleted, reset it
      uploadedPewPewVersion = undefined;
      sharedPewPewVersions = undefined;
      log("deletePewPew query", LogLevel.DEBUG, query);
      deletePewPew(query, authAdmin).then((res: ErrorResponse) => {
        log("deletePewPew res", LogLevel.DEBUG, res);
        expect(res.status, JSON.stringify(res.json)).to.equal(200);
        const body: TestManagerError = res.json;
        log("body: " + JSON.stringify(body), LogLevel.DEBUG, body);
        expect(body).to.not.equal(undefined);
        expect(body.message).to.not.equal(undefined);
        expect(body.message).to.include("PewPew deleted, version: " + query.version);
        getPewPewVersionsInS3().then((s3Versions: string[]) => {
          expect(s3Versions).to.not.equal(undefined);
          expect(Array.isArray(s3Versions), JSON.stringify(s3Versions)).to.equal(true);
          expect(s3Versions.length).to.be.greaterThan(0);
          sharedPewPewVersions = s3Versions;
          expect(s3Versions).to.not.include(query.version);
          done();
        }).catch((error) => {
          log("getPewPewVersionsInS3 error", LogLevel.ERROR, error);
          done(error);
        });
      }).catch((error) => {
        log("deletePewPew error", LogLevel.ERROR, error);
        done(error);
      });
    });
  });
});<|MERGE_RESOLUTION|>--- conflicted
+++ resolved
@@ -270,14 +270,6 @@
         log("sharedPewPewVersions: " + sharedPewPewVersions, LogLevel.DEBUG);
         try {
           const pewpewFiles = await PpaasS3File.getAllFilesInS3({
-<<<<<<< HEAD
-            s3Folder: `${PEWPEW_BINARY_FOLDER}/${version}`,
-            localDirectory: process.env.TEMP || "/tmp"
-          });
-          expect(pewpewFiles).to.not.equal(undefined);
-          expect(pewpewFiles.length).to.be.greaterThan(0);
-          const pewpewFile = pewpewFiles.find( (file) => file.filename === "pewpew" && file.s3Folder.endsWith(version));
-=======
             s3Folder: `${PEWPEW_BINARY_FOLDER}/${version}/`,
             localDirectory: process.env.TEMP || "/tmp",
             extension: PEWPEW_BINARY_EXECUTABLE
@@ -285,7 +277,6 @@
           expect(pewpewFiles).to.not.equal(undefined);
           expect(pewpewFiles.length).to.be.greaterThan(0);
           const pewpewFile = pewpewFiles.find((file) => file.filename === PEWPEW_BINARY_EXECUTABLE);
->>>>>>> d3bd28fb
           expect(pewpewFile).to.not.equal(undefined);
           expect(pewpewFile?.tags).to.not.equal(undefined);
           expect(pewpewFile?.tags?.get(VERSION_TAG_NAME)).to.equal(version);
