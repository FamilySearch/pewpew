import {
  AuthPermission,
  AuthPermissions,
  ErrorResponse,
  PewPewVersionsResponse,
  TestManagerError
} from "../types";
import type { File, Files } from "formidable";
<<<<<<< HEAD
import { LogLevel, PpaasS3File, log, logger } from "@fs/ppaas-common";
import { PEWPEW_BINARY_FOLDER, ParsedForm, createFormidableFile, unzipFile } from "../pages/api/util/util";
import { VERSION_TAG_NAME, deletePewPew, getCurrentPewPewLatestVersion, getPewPewVersionsInS3, getPewpew, postPewPew } from "../pages/api/util/pewpew";
=======
import {
  LogLevel,
  PEWPEW_BINARY_EXECUTABLE,
  PEWPEW_BINARY_FOLDER,
  PpaasS3File,
  log,
  logger,
  sleep
} from "@fs/ppaas-common";
import { ParsedForm, createFormidableFile, unzipFile } from "../pages/api/util/util";
import {
  VERSION_TAG_NAME,
  deletePewPew,
  getCurrentPewPewLatestVersion,
  getPewPewVersionsInS3,
  getPewpew,
  postPewPew
} from "../pages/api/util/pewpew";
>>>>>>> 0d32d85d
import { expect } from "chai";
import { latestPewPewVersion } from "../pages/api/util/clientutil";
import path from "path";
import { platform } from "os";
import semver from "semver";
import { waitForSecrets } from "../pages/api/util/secrets";

logger.config.LogFileName = "ppaas-controller";

const UNIT_TEST_FOLDER = process.env.UNIT_TEST_FOLDER || "test";
<<<<<<< HEAD
const PEWPEW_LEGACY_FILEPATH = path.join(UNIT_TEST_FOLDER, "pewpew.zip");
const PEWPEW_SCRIPTING_FILEPATH = path.join(UNIT_TEST_FOLDER, "scripting/pewpew.zip");
=======
const PEWPEW_ZIP_FILEPATH = process.env.PEWPEW_ZIP_FILEPATH || path.join(UNIT_TEST_FOLDER, PEWPEW_BINARY_EXECUTABLE + ".zip");
>>>>>>> 0d32d85d

const authAdmin: AuthPermissions = {
  authPermission: AuthPermission.Admin,
  token: "admin1"
};

<<<<<<< HEAD
=======
const pewpewZipFile: File = createFormidableFile(
  path.basename(PEWPEW_ZIP_FILEPATH),
  PEWPEW_ZIP_FILEPATH,
  "unittest",
  1,
  null
);
>>>>>>> 0d32d85d
let sharedPewPewVersions: string[] | undefined;
let uploadedPewPewVersion: string | undefined; // Used for delete
let currentPewPewLatestVersion: string | undefined;

describe("PewPew Util Integration", () => {
  let filesLegacyPewpew: Files = {};
  let filesScriptingPewpew: Files = {};

  before(async () => {
    // Legacy Pewpew binary
    const legacyPewpewZipFile: File = createFormidableFile(
      path.basename(PEWPEW_LEGACY_FILEPATH),
      PEWPEW_LEGACY_FILEPATH,
      "unittest",
      1,
      null
    );
    try {
      const filename: string = legacyPewpewZipFile.originalFilename!;
      const unzippedFiles: File[] = await unzipFile(legacyPewpewZipFile);
      log("unzipped " + filename, LogLevel.DEBUG, unzippedFiles);
      filesLegacyPewpew = {
        additionalFiles: unzippedFiles as any as File
      };
      log("legacy files " + filename, LogLevel.DEBUG, filesLegacyPewpew);
    } catch (error) {
      log("Error unzipping " + legacyPewpewZipFile.originalFilename, LogLevel.ERROR, error);
      throw error;
    }

    // Scripting Pewpew binary
    const scriptingPewpewZipFile: File = createFormidableFile(
      path.basename(PEWPEW_SCRIPTING_FILEPATH),
      PEWPEW_SCRIPTING_FILEPATH,
      "unittest",
      1,
      null
    );
    try {
      const filename: string = scriptingPewpewZipFile.originalFilename!;
      const unzippedFiles: File[] = await unzipFile(scriptingPewpewZipFile);
      log("unzipped " + filename, LogLevel.DEBUG, unzippedFiles);
      filesScriptingPewpew = {
        additionalFiles: unzippedFiles as any as File
      };
<<<<<<< HEAD
      log("scripting files " + filename, LogLevel.DEBUG, filesScriptingPewpew);
=======
      log("new files " + filename, LogLevel.DEBUG, files);
      if (platform() === "win32") {
        // Windows gets EBUSY trying to run pewpew --version since the unzip still hasn't released
        await sleep(100);
      }
>>>>>>> 0d32d85d
    } catch (error) {
      log("Error unzipping " + scriptingPewpewZipFile.originalFilename, LogLevel.ERROR, error);
      throw error;
    }

    await waitForSecrets();
  });

  after(async () => {
    try {
      const parsedForm: ParsedForm = {
        fields: {},
        files
      };
      log("postPewPew parsedForm", LogLevel.DEBUG, parsedForm);
      const res: ErrorResponse = await postPewPew(parsedForm, authAdmin);
      log("postPewPew res", LogLevel.DEBUG, res);
      expect(res.status, JSON.stringify(res.json)).to.equal(200);
      const body: TestManagerError = res.json;
      log("body: " + JSON.stringify(body), LogLevel.DEBUG, body);
      expect(body).to.not.equal(undefined);
      expect(body.message).to.not.equal(undefined);
      expect(body.message).to.include("PewPew uploaded, version");
      expect(body.message).to.not.include("as latest");
      const match: RegExpMatchArray | null = body.message.match(/PewPew uploaded, version: (\d+\.\d+\.\d+)/);
      log(`pewpew match: ${match}`, LogLevel.DEBUG, match);
      expect(match, "pewpew match").to.not.equal(null);
      expect(match!.length, "pewpew match.length").to.be.greaterThan(1);
      const version: string = match![1];
      uploadedPewPewVersion = version;
      log("uploadedPewPewVersion: " + uploadedPewPewVersion, LogLevel.DEBUG);
      const s3Versions: string[] = await getPewPewVersionsInS3();
      expect(s3Versions).to.not.equal(undefined);
      expect(Array.isArray(s3Versions), JSON.stringify(s3Versions)).to.equal(true);
      expect(s3Versions.length).to.be.greaterThan(0);
      sharedPewPewVersions = s3Versions;
      expect(s3Versions).to.include(version);
    } catch (error) {
      log("deletePewPew after error", LogLevel.ERROR, error);
      throw error;
    }
  });

  describe("postPewPew", () => {
    it("postPewPew legacy should respond 200 OK", (done: Mocha.Done) => {
      const parsedForm: ParsedForm = {
        fields: {},
        files: filesLegacyPewpew
      };
      log("postPewPew parsedForm", LogLevel.DEBUG, parsedForm);
      postPewPew(parsedForm, authAdmin).then(async (res: ErrorResponse) => {
        log("postPewPew res", LogLevel.DEBUG, res);
        expect(res.status, JSON.stringify(res.json)).to.equal(200);
        const body: TestManagerError = res.json;
        log("body: " + JSON.stringify(body), LogLevel.DEBUG, body);
        expect(body).to.not.equal(undefined);
        expect(body.message).to.not.equal(undefined);
        expect(body.message).to.include("PewPew uploaded, version");
        expect(body.message).to.not.include("as latest");
        const match: RegExpMatchArray | null = body.message.match(/PewPew uploaded, version: (\d+\.\d+\.\d+(-[a-zA-Z0-9]+)?)/);
        log(`pewpew match: ${match}`, LogLevel.DEBUG, match);
        expect(match, "pewpew match").to.not.equal(null);
        expect(match!.length, "pewpew match.length").to.be.greaterThan(1);
        const version: string = match![1];
        // If this runs before the other acceptance tests populate the shared pewpew versions
        uploadedPewPewVersion = version;
        if (!sharedPewPewVersions) {
          sharedPewPewVersions = [version];
        } else if (!sharedPewPewVersions.includes(version)) {
          sharedPewPewVersions.push(version);
        }
        log("sharedPewPewVersions: " + sharedPewPewVersions, LogLevel.DEBUG);
        try {
          const pewpewFiles = await PpaasS3File.getAllFilesInS3({
<<<<<<< HEAD
            s3Folder: `${PEWPEW_BINARY_FOLDER}/${version}`,
            localDirectory: process.env.TEMP || "/tmp"
          });
          expect(pewpewFiles).to.not.equal(undefined);
          expect(pewpewFiles.length).to.be.greaterThan(0);
          const pewpewFile = pewpewFiles.find( (file) => file.filename === "pewpew");
=======
            s3Folder: `${PEWPEW_BINARY_FOLDER}/${version}/`,
            localDirectory: process.env.TEMP || "/tmp",
            extension: PEWPEW_BINARY_EXECUTABLE
          });
          expect(pewpewFiles).to.not.equal(undefined);
          expect(pewpewFiles.length).to.be.greaterThan(0);
          const pewpewFile = pewpewFiles.find((file) => file.filename === PEWPEW_BINARY_EXECUTABLE);
>>>>>>> 0d32d85d
          expect(pewpewFile).to.not.equal(undefined);
          expect(pewpewFile?.tags).to.not.equal(undefined);
          expect(pewpewFile?.tags?.get(VERSION_TAG_NAME)).to.equal(version);
        } catch (error) {
          log("postPewPew error while checking latest tag: ", LogLevel.ERROR, error);
          throw error;
        }
        done();
      }).catch((error) => {
        log("postPewPew error", LogLevel.ERROR, error);
        done(error);
      });
    });

    it("postPewPew as latest should respond 200 OK", (done: Mocha.Done) => {
      const parsedForm: ParsedForm = {
        fields: {
          latest: "true"
        },
        files: filesLegacyPewpew
      };
      log("postPewPew parsedForm", LogLevel.DEBUG, parsedForm);
      postPewPew(parsedForm, authAdmin).then(async (res: ErrorResponse) => {
        log("postPewPew res", LogLevel.DEBUG, res);
        expect(res.status, JSON.stringify(res.json)).to.equal(200);
        const body: TestManagerError = res.json;
        log("body: " + JSON.stringify(body), LogLevel.DEBUG, body);
        expect(body).to.not.equal(undefined);
        expect(body.message).to.not.equal(undefined);
        expect(body.message).to.include("PewPew uploaded, version");
        expect(body.message).to.include("as latest");
        const match: RegExpMatchArray | null = body.message.match(/PewPew uploaded, version: (\d+\.\d+\.\d+)/);
        log(`pewpew match: ${match}`, LogLevel.DEBUG, match);
        expect(match, "pewpew match").to.not.equal(null);
        expect(match!.length, "pewpew match.length").to.be.greaterThan(1);
        const version: string = match![1];
<<<<<<< HEAD
        // If this runs before the other acceptance tests populate the shared pewpew versions
        if (!sharedPewPewVersions) {
          sharedPewPewVersions = [latestPewPewVersion];
        } else if (!sharedPewPewVersions.includes(latestPewPewVersion)) {
          sharedPewPewVersions.push(latestPewPewVersion);
        }
        log("sharedPewPewVersions: " + sharedPewPewVersions, LogLevel.DEBUG);
        try {
          const pewpewFiles = await PpaasS3File.getAllFilesInS3({
            s3Folder: `${PEWPEW_BINARY_FOLDER}/${latestPewPewVersion}`,
            localDirectory: process.env.TEMP || "/tmp"
          });
          expect(pewpewFiles).to.not.equal(undefined);
          expect(pewpewFiles.length).to.be.greaterThan(0);
          const pewpewFile = pewpewFiles.find( (file) => file.filename === "pewpew");
          expect(pewpewFile).to.not.equal(undefined);
          expect(pewpewFile?.tags).to.not.equal(undefined);
          expect(pewpewFile?.tags?.get(VERSION_TAG_NAME)).to.equal(version);
        } catch (error) {
          log("postPewPew error while checking latest tag: ", LogLevel.ERROR, error);
          throw error;
        }
        currentPewPewLatestVersion = version;
        done();
      }).catch((error) => {
        log("postPewPew error", LogLevel.ERROR, error);
        done(error);
      });
    });

    it("postPewPew scripting should respond 200 OK", (done: Mocha.Done) => {
      const parsedForm: ParsedForm = {
        fields: {},
        files: filesScriptingPewpew
      };
      log("postPewPew parsedForm", LogLevel.DEBUG, parsedForm);
      postPewPew(parsedForm, authAdmin).then((res: ErrorResponse) => {
        log("postPewPew res", LogLevel.DEBUG, res);
        expect(res.status, JSON.stringify(res.json)).to.equal(200);
        const body: TestManagerError = res.json;
        log("body: " + JSON.stringify(body), LogLevel.DEBUG, body);
        expect(body).to.not.equal(undefined);
        expect(body.message).to.not.equal(undefined);
        expect(body.message).to.include("PewPew uploaded, version");
        expect(body.message).to.not.include("as latest");
        const match: RegExpMatchArray | null = body.message.match(/PewPew uploaded, version: (\d+\.\d+\.\d+(-[a-zA-Z0-9]+)?)/);
        log(`pewpew match: ${match}`, LogLevel.DEBUG, match);
        expect(match, "pewpew match").to.not.equal(null);
        expect(match!.length, "pewpew match.length").to.be.greaterThan(1);
        const version: string = match![1];
=======
>>>>>>> 0d32d85d
        // If this runs before the other acceptance tests populate the shared pewpew versions
        if (!sharedPewPewVersions) {
          sharedPewPewVersions = [latestPewPewVersion];
        } else if (!sharedPewPewVersions.includes(latestPewPewVersion)) {
          sharedPewPewVersions.push(latestPewPewVersion);
        }
        log("sharedPewPewVersions: " + sharedPewPewVersions, LogLevel.DEBUG);
        try {
          const pewpewFiles = await PpaasS3File.getAllFilesInS3({
            s3Folder: `${PEWPEW_BINARY_FOLDER}/${latestPewPewVersion}/`,
            localDirectory: process.env.TEMP || "/tmp",
            extension: PEWPEW_BINARY_EXECUTABLE
          });
          expect(pewpewFiles).to.not.equal(undefined);
          expect(pewpewFiles.length).to.be.greaterThan(0);
          const pewpewFile = pewpewFiles.find((file) => file.filename === PEWPEW_BINARY_EXECUTABLE);
          expect(pewpewFile).to.not.equal(undefined);
          expect(pewpewFile?.tags).to.not.equal(undefined);
          expect(pewpewFile?.tags?.get(VERSION_TAG_NAME)).to.equal(version);
        } catch (error) {
          log("postPewPew error while checking latest tag: ", LogLevel.ERROR, error);
          throw error;
        }
        currentPewPewLatestVersion = version;
        done();
      }).catch((error) => {
        log("postPewPew error", LogLevel.ERROR, error);
        done(error);
      });
    });
  });

  describe("getPewPewVersionsInS3", () => {
    it("getPewPewVersionsInS3() should return array with elements", (done: Mocha.Done) => {
      getPewPewVersionsInS3().then((result: string[]) => {
        log("getPewPewVersionsInS3()", LogLevel.DEBUG, result);
        expect(result).to.not.equal(undefined);
        expect(Array.isArray(result), JSON.stringify(result)).to.equal(true);
        expect(result.length).to.be.greaterThan(0);
        for (const version of result) {
          if (version !== latestPewPewVersion) {
            log(`semver.valid(${version}) = ${semver.valid(version)}`, LogLevel.DEBUG);
            expect(semver.valid(version), `semver.valid(${version})`).to.not.equal(null);
          }
        }
        if (!sharedPewPewVersions) {
          sharedPewPewVersions = result;
        }
        done();
      }).catch((error) => done(error));
    });
  });

  describe("getPewpew", () => {
    before(async () => {
      try {
        const pewpewFiles = await PpaasS3File.getAllFilesInS3({
<<<<<<< HEAD
          s3Folder: `${PEWPEW_BINARY_FOLDER}/${latestPewPewVersion}`,
          localDirectory: process.env.TEMP || "/tmp"
        });
        expect(pewpewFiles).to.not.equal(undefined);
        const pewpewFile = pewpewFiles.find( (file) => file.filename === "pewpew");
        expect(pewpewFile).to.not.equal(undefined);
      } catch (error) {
        log("getCurrentPewPewLatest Version failed: ", LogLevel.ERROR, error);
        throw error;
      }
    });
=======
          s3Folder: `${PEWPEW_BINARY_FOLDER}/${latestPewPewVersion}/`,
          localDirectory: process.env.TEMP || "/tmp",
          extension: PEWPEW_BINARY_EXECUTABLE
        });
        expect(pewpewFiles).to.not.equal(undefined);
        const pewpewFile = pewpewFiles.find((file) => file.filename === PEWPEW_BINARY_EXECUTABLE);
        expect(pewpewFile).to.not.equal(undefined);
      } catch (error) {
        log(latestPewPewVersion + " Pewpew executable not found in S3. failed: ", LogLevel.ERROR, error);
        throw error;
      }
    });

>>>>>>> 0d32d85d
    it("getPewpew should respond 200 OK", (done: Mocha.Done) => {
      expect(sharedPewPewVersions, "sharedPewPewVersions").to.not.equal(undefined);
      getPewpew().then((res: ErrorResponse | PewPewVersionsResponse) => {
        expect(res.status, JSON.stringify(res.json)).to.equal(200);
        const pewpewVersions: TestManagerError | string[] = res.json;
        log("pewpewVersions: " + pewpewVersions, LogLevel.DEBUG, pewpewVersions);
        expect(pewpewVersions).to.not.equal(undefined);
        expect(Array.isArray(pewpewVersions)).to.equal(true);
        if (Array.isArray(pewpewVersions)) {
          expect(pewpewVersions.length).to.be.greaterThan(0);
          sharedPewPewVersions = pewpewVersions;
        }
        done();
      }).catch((error) => done(error));
    });

    it("getCurrentPewPewLatestVersion", async () => {
      expect(currentPewPewLatestVersion, "currentPewPewLatestVersion").to.not.equal(undefined);
      const result = await getCurrentPewPewLatestVersion();
      expect(result, "result").to.equal(currentPewPewLatestVersion);
    });
  });

  describe("deletePewPew", () => {
    const uploadLegacyPewpew = async () => {
      try {
        const parsedForm: ParsedForm = {
          fields: {},
          files: filesLegacyPewpew
        };
        log("postPewPew parsedForm", LogLevel.DEBUG, parsedForm);
        const res: ErrorResponse = await postPewPew(parsedForm, authAdmin);
        log("postPewPew res", LogLevel.DEBUG, res);
        expect(res.status, JSON.stringify(res.json)).to.equal(200);
        const body: TestManagerError = res.json;
        log("body: " + JSON.stringify(body), LogLevel.DEBUG, body);
        expect(body).to.not.equal(undefined);
        expect(body.message).to.not.equal(undefined);
        expect(body.message).to.include("PewPew uploaded, version");
        expect(body.message).to.not.include("as latest");
        const match: RegExpMatchArray | null = body.message.match(/PewPew uploaded, version: (\d+\.\d+\.\d+(-[a-zA-Z0-9]+)?)/);
        log(`pewpew match: ${match}`, LogLevel.DEBUG, match);
        expect(match, "pewpew match").to.not.equal(null);
        expect(match!.length, "pewpew match.length").to.be.greaterThan(1);
        const version: string = match![1];
        uploadedPewPewVersion = version;
        log("uploadedPewPewVersion: " + uploadedPewPewVersion, LogLevel.DEBUG);
        const s3Versions: string[] = await getPewPewVersionsInS3();
        expect(s3Versions).to.not.equal(undefined);
        expect(Array.isArray(s3Versions), JSON.stringify(s3Versions)).to.equal(true);
        expect(s3Versions.length).to.be.greaterThan(0);
        sharedPewPewVersions = s3Versions;
        expect(s3Versions).to.include(version);
      } catch (error) {
        log("deletePewPew uploadLegacyPewpew error", LogLevel.ERROR, error);
        throw error;
      }
    };

    beforeEach(async () => {
      if (uploadedPewPewVersion) {
        return;
      }
      await uploadLegacyPewpew();
    });

    after(async () => {
      await uploadLegacyPewpew();
    });

    it("deletePewPew should respond 200 OK", (done: Mocha.Done) => {
      expect(uploadedPewPewVersion).to.not.equal(undefined);
      const query = {
        version: uploadedPewPewVersion!
      };
      // It's been deleted, reset it
      uploadedPewPewVersion = undefined;
      sharedPewPewVersions = undefined;
      log("deletePewPew query", LogLevel.DEBUG, query);
      deletePewPew(query, authAdmin).then((res: ErrorResponse) => {
        log("deletePewPew res", LogLevel.DEBUG, res);
        expect(res.status, JSON.stringify(res.json)).to.equal(200);
        const body: TestManagerError = res.json;
        log("body: " + JSON.stringify(body), LogLevel.DEBUG, body);
        expect(body).to.not.equal(undefined);
        expect(body.message).to.not.equal(undefined);
        expect(body.message).to.include("PewPew deleted, version: " + query.version);
        getPewPewVersionsInS3().then((s3Versions: string[]) => {
          expect(s3Versions).to.not.equal(undefined);
          expect(Array.isArray(s3Versions), JSON.stringify(s3Versions)).to.equal(true);
          expect(s3Versions.length).to.be.greaterThan(0);
          sharedPewPewVersions = s3Versions;
          expect(s3Versions).to.not.include(query.version);
          done();
        }).catch((error) => {
          log("getPewPewVersionsInS3 error", LogLevel.ERROR, error);
          done(error);
        });
      }).catch((error) => {
        log("deletePewPew error", LogLevel.ERROR, error);
        done(error);
      });
    });
  });
});<|MERGE_RESOLUTION|>--- conflicted
+++ resolved
@@ -6,11 +6,6 @@
   TestManagerError
 } from "../types";
 import type { File, Files } from "formidable";
-<<<<<<< HEAD
-import { LogLevel, PpaasS3File, log, logger } from "@fs/ppaas-common";
-import { PEWPEW_BINARY_FOLDER, ParsedForm, createFormidableFile, unzipFile } from "../pages/api/util/util";
-import { VERSION_TAG_NAME, deletePewPew, getCurrentPewPewLatestVersion, getPewPewVersionsInS3, getPewpew, postPewPew } from "../pages/api/util/pewpew";
-=======
 import {
   LogLevel,
   PEWPEW_BINARY_EXECUTABLE,
@@ -29,7 +24,6 @@
   getPewpew,
   postPewPew
 } from "../pages/api/util/pewpew";
->>>>>>> 0d32d85d
 import { expect } from "chai";
 import { latestPewPewVersion } from "../pages/api/util/clientutil";
 import path from "path";
@@ -40,28 +34,14 @@
 logger.config.LogFileName = "ppaas-controller";
 
 const UNIT_TEST_FOLDER = process.env.UNIT_TEST_FOLDER || "test";
-<<<<<<< HEAD
-const PEWPEW_LEGACY_FILEPATH = path.join(UNIT_TEST_FOLDER, "pewpew.zip");
-const PEWPEW_SCRIPTING_FILEPATH = path.join(UNIT_TEST_FOLDER, "scripting/pewpew.zip");
-=======
-const PEWPEW_ZIP_FILEPATH = process.env.PEWPEW_ZIP_FILEPATH || path.join(UNIT_TEST_FOLDER, PEWPEW_BINARY_EXECUTABLE + ".zip");
->>>>>>> 0d32d85d
+const PEWPEW_ZIP_LEGACY_FILEPATH = process.env.PEWPEW_ZIP_LEGACY_FILEPATH || path.join(UNIT_TEST_FOLDER, PEWPEW_BINARY_EXECUTABLE + ".zip");
+const PEWPEW_ZIP_SCRIPTING_FILEPATH = path.join(UNIT_TEST_FOLDER + "/scripting", PEWPEW_BINARY_EXECUTABLE + ".zip");
 
 const authAdmin: AuthPermissions = {
   authPermission: AuthPermission.Admin,
   token: "admin1"
 };
 
-<<<<<<< HEAD
-=======
-const pewpewZipFile: File = createFormidableFile(
-  path.basename(PEWPEW_ZIP_FILEPATH),
-  PEWPEW_ZIP_FILEPATH,
-  "unittest",
-  1,
-  null
-);
->>>>>>> 0d32d85d
 let sharedPewPewVersions: string[] | undefined;
 let uploadedPewPewVersion: string | undefined; // Used for delete
 let currentPewPewLatestVersion: string | undefined;
@@ -73,8 +53,8 @@
   before(async () => {
     // Legacy Pewpew binary
     const legacyPewpewZipFile: File = createFormidableFile(
-      path.basename(PEWPEW_LEGACY_FILEPATH),
-      PEWPEW_LEGACY_FILEPATH,
+      path.basename(PEWPEW_ZIP_LEGACY_FILEPATH),
+      PEWPEW_ZIP_LEGACY_FILEPATH,
       "unittest",
       1,
       null
@@ -87,6 +67,10 @@
         additionalFiles: unzippedFiles as any as File
       };
       log("legacy files " + filename, LogLevel.DEBUG, filesLegacyPewpew);
+      if (platform() === "win32") {
+        // Windows gets EBUSY trying to run pewpew --version since the unzip still hasn't released
+        await sleep(100);
+      }
     } catch (error) {
       log("Error unzipping " + legacyPewpewZipFile.originalFilename, LogLevel.ERROR, error);
       throw error;
@@ -94,8 +78,8 @@
 
     // Scripting Pewpew binary
     const scriptingPewpewZipFile: File = createFormidableFile(
-      path.basename(PEWPEW_SCRIPTING_FILEPATH),
-      PEWPEW_SCRIPTING_FILEPATH,
+      path.basename(PEWPEW_ZIP_SCRIPTING_FILEPATH),
+      PEWPEW_ZIP_SCRIPTING_FILEPATH,
       "unittest",
       1,
       null
@@ -107,15 +91,7 @@
       filesScriptingPewpew = {
         additionalFiles: unzippedFiles as any as File
       };
-<<<<<<< HEAD
       log("scripting files " + filename, LogLevel.DEBUG, filesScriptingPewpew);
-=======
-      log("new files " + filename, LogLevel.DEBUG, files);
-      if (platform() === "win32") {
-        // Windows gets EBUSY trying to run pewpew --version since the unzip still hasn't released
-        await sleep(100);
-      }
->>>>>>> 0d32d85d
     } catch (error) {
       log("Error unzipping " + scriptingPewpewZipFile.originalFilename, LogLevel.ERROR, error);
       throw error;
@@ -128,7 +104,7 @@
     try {
       const parsedForm: ParsedForm = {
         fields: {},
-        files
+        files: filesLegacyPewpew
       };
       log("postPewPew parsedForm", LogLevel.DEBUG, parsedForm);
       const res: ErrorResponse = await postPewPew(parsedForm, authAdmin);
@@ -190,14 +166,6 @@
         log("sharedPewPewVersions: " + sharedPewPewVersions, LogLevel.DEBUG);
         try {
           const pewpewFiles = await PpaasS3File.getAllFilesInS3({
-<<<<<<< HEAD
-            s3Folder: `${PEWPEW_BINARY_FOLDER}/${version}`,
-            localDirectory: process.env.TEMP || "/tmp"
-          });
-          expect(pewpewFiles).to.not.equal(undefined);
-          expect(pewpewFiles.length).to.be.greaterThan(0);
-          const pewpewFile = pewpewFiles.find( (file) => file.filename === "pewpew");
-=======
             s3Folder: `${PEWPEW_BINARY_FOLDER}/${version}/`,
             localDirectory: process.env.TEMP || "/tmp",
             extension: PEWPEW_BINARY_EXECUTABLE
@@ -205,7 +173,6 @@
           expect(pewpewFiles).to.not.equal(undefined);
           expect(pewpewFiles.length).to.be.greaterThan(0);
           const pewpewFile = pewpewFiles.find((file) => file.filename === PEWPEW_BINARY_EXECUTABLE);
->>>>>>> 0d32d85d
           expect(pewpewFile).to.not.equal(undefined);
           expect(pewpewFile?.tags).to.not.equal(undefined);
           expect(pewpewFile?.tags?.get(VERSION_TAG_NAME)).to.equal(version);
@@ -242,59 +209,6 @@
         expect(match, "pewpew match").to.not.equal(null);
         expect(match!.length, "pewpew match.length").to.be.greaterThan(1);
         const version: string = match![1];
-<<<<<<< HEAD
-        // If this runs before the other acceptance tests populate the shared pewpew versions
-        if (!sharedPewPewVersions) {
-          sharedPewPewVersions = [latestPewPewVersion];
-        } else if (!sharedPewPewVersions.includes(latestPewPewVersion)) {
-          sharedPewPewVersions.push(latestPewPewVersion);
-        }
-        log("sharedPewPewVersions: " + sharedPewPewVersions, LogLevel.DEBUG);
-        try {
-          const pewpewFiles = await PpaasS3File.getAllFilesInS3({
-            s3Folder: `${PEWPEW_BINARY_FOLDER}/${latestPewPewVersion}`,
-            localDirectory: process.env.TEMP || "/tmp"
-          });
-          expect(pewpewFiles).to.not.equal(undefined);
-          expect(pewpewFiles.length).to.be.greaterThan(0);
-          const pewpewFile = pewpewFiles.find( (file) => file.filename === "pewpew");
-          expect(pewpewFile).to.not.equal(undefined);
-          expect(pewpewFile?.tags).to.not.equal(undefined);
-          expect(pewpewFile?.tags?.get(VERSION_TAG_NAME)).to.equal(version);
-        } catch (error) {
-          log("postPewPew error while checking latest tag: ", LogLevel.ERROR, error);
-          throw error;
-        }
-        currentPewPewLatestVersion = version;
-        done();
-      }).catch((error) => {
-        log("postPewPew error", LogLevel.ERROR, error);
-        done(error);
-      });
-    });
-
-    it("postPewPew scripting should respond 200 OK", (done: Mocha.Done) => {
-      const parsedForm: ParsedForm = {
-        fields: {},
-        files: filesScriptingPewpew
-      };
-      log("postPewPew parsedForm", LogLevel.DEBUG, parsedForm);
-      postPewPew(parsedForm, authAdmin).then((res: ErrorResponse) => {
-        log("postPewPew res", LogLevel.DEBUG, res);
-        expect(res.status, JSON.stringify(res.json)).to.equal(200);
-        const body: TestManagerError = res.json;
-        log("body: " + JSON.stringify(body), LogLevel.DEBUG, body);
-        expect(body).to.not.equal(undefined);
-        expect(body.message).to.not.equal(undefined);
-        expect(body.message).to.include("PewPew uploaded, version");
-        expect(body.message).to.not.include("as latest");
-        const match: RegExpMatchArray | null = body.message.match(/PewPew uploaded, version: (\d+\.\d+\.\d+(-[a-zA-Z0-9]+)?)/);
-        log(`pewpew match: ${match}`, LogLevel.DEBUG, match);
-        expect(match, "pewpew match").to.not.equal(null);
-        expect(match!.length, "pewpew match.length").to.be.greaterThan(1);
-        const version: string = match![1];
-=======
->>>>>>> 0d32d85d
         // If this runs before the other acceptance tests populate the shared pewpew versions
         if (!sharedPewPewVersions) {
           sharedPewPewVersions = [latestPewPewVersion];
@@ -325,6 +239,56 @@
         done(error);
       });
     });
+
+    it("postPewPew scripting should respond 200 OK", (done: Mocha.Done) => {
+      const parsedForm: ParsedForm = {
+        fields: {},
+        files: filesScriptingPewpew
+      };
+      log("postPewPew parsedForm", LogLevel.DEBUG, parsedForm);
+      postPewPew(parsedForm, authAdmin).then(async (res: ErrorResponse) => {
+        log("postPewPew res", LogLevel.DEBUG, res);
+        expect(res.status, JSON.stringify(res.json)).to.equal(200);
+        const body: TestManagerError = res.json;
+        log("body: " + JSON.stringify(body), LogLevel.DEBUG, body);
+        expect(body).to.not.equal(undefined);
+        expect(body.message).to.not.equal(undefined);
+        expect(body.message).to.include("PewPew uploaded, version");
+        expect(body.message).to.not.include("as latest");
+        const match: RegExpMatchArray | null = body.message.match(/PewPew uploaded, version: (\d+\.\d+\.\d+(-[a-zA-Z0-9]+)?)/);
+        log(`pewpew match: ${match}`, LogLevel.DEBUG, match);
+        expect(match, "pewpew match").to.not.equal(null);
+        expect(match!.length, "pewpew match.length").to.be.greaterThan(1);
+        const version: string = match![1];
+        // If this runs before the other acceptance tests populate the shared pewpew versions
+        if (!sharedPewPewVersions) {
+          sharedPewPewVersions = [version];
+        } else if (!sharedPewPewVersions.includes(version)) {
+          sharedPewPewVersions.push(version);
+        }
+        log("sharedPewPewVersions: " + sharedPewPewVersions, LogLevel.DEBUG);
+        try {
+          const pewpewFiles = await PpaasS3File.getAllFilesInS3({
+            s3Folder: `${PEWPEW_BINARY_FOLDER}/${version}/`,
+            localDirectory: process.env.TEMP || "/tmp",
+            extension: PEWPEW_BINARY_EXECUTABLE
+          });
+          expect(pewpewFiles).to.not.equal(undefined);
+          expect(pewpewFiles.length).to.be.greaterThan(0);
+          const pewpewFile = pewpewFiles.find((file) => file.filename === PEWPEW_BINARY_EXECUTABLE);
+          expect(pewpewFile).to.not.equal(undefined);
+          expect(pewpewFile?.tags).to.not.equal(undefined);
+          expect(pewpewFile?.tags?.get(VERSION_TAG_NAME)).to.equal(version);
+        } catch (error) {
+          log("postPewPew error while checking latest tag: ", LogLevel.ERROR, error);
+          throw error;
+        }
+        done();
+      }).catch((error) => {
+        log("postPewPew error", LogLevel.ERROR, error);
+        done(error);
+      });
+    });
   });
 
   describe("getPewPewVersionsInS3", () => {
@@ -352,19 +316,6 @@
     before(async () => {
       try {
         const pewpewFiles = await PpaasS3File.getAllFilesInS3({
-<<<<<<< HEAD
-          s3Folder: `${PEWPEW_BINARY_FOLDER}/${latestPewPewVersion}`,
-          localDirectory: process.env.TEMP || "/tmp"
-        });
-        expect(pewpewFiles).to.not.equal(undefined);
-        const pewpewFile = pewpewFiles.find( (file) => file.filename === "pewpew");
-        expect(pewpewFile).to.not.equal(undefined);
-      } catch (error) {
-        log("getCurrentPewPewLatest Version failed: ", LogLevel.ERROR, error);
-        throw error;
-      }
-    });
-=======
           s3Folder: `${PEWPEW_BINARY_FOLDER}/${latestPewPewVersion}/`,
           localDirectory: process.env.TEMP || "/tmp",
           extension: PEWPEW_BINARY_EXECUTABLE
@@ -377,8 +328,6 @@
         throw error;
       }
     });
-
->>>>>>> 0d32d85d
     it("getPewpew should respond 200 OK", (done: Mocha.Done) => {
       expect(sharedPewPewVersions, "sharedPewPewVersions").to.not.equal(undefined);
       getPewpew().then((res: ErrorResponse | PewPewVersionsResponse) => {
