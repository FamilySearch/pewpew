--- conflicted
+++ resolved
@@ -55,15 +55,9 @@
 type PewPewHeaderStringType = "name" | "value";
 
 export const newHeader = () => ({ id: uniqueId(), name: "", value: "" });
-<<<<<<< HEAD
-export const getAuthorizationHeader = (): PewPewHeader => ({ id: authenticated, name: "Authorization", value: "Bearer ${v:sessionId}" });
-const getAcceptLanguageHeader = (): PewPewHeader => ({ id: acceptLanguage, name: "Accept-Language", value: "en-us" });
-const getContentTypedHeader = (): PewPewHeader => ({ id: contentType, name: "Content-Type", value: "application/json" });
-=======
-export const getAuthorizationHeader = (): PewPewHeader => ({ id: AUTHENTICATED, name: "Authorization", value: "Bearer ${sessionId}" });
-const getAcceptLanguageHeader = (): PewPewHeader => ({ id: ACCEPT_LANGUAGE, name: "Accept-Language", value: "en-us"});
-const getContentTypedHeader = (): PewPewHeader => ({ id: CONTENT_TYPE, name: "Content-Type", value: "application/json"});
->>>>>>> 898b2343
+export const getAuthorizationHeader = (): PewPewHeader => ({ id: AUTHENTICATED, name: "Authorization", value: "Bearer ${v:sessionId}" });
+const getAcceptLanguageHeader = (): PewPewHeader => ({ id: ACCEPT_LANGUAGE, name: "Accept-Language", value: "en-us" });
+const getContentTypedHeader = (): PewPewHeader => ({ id: CONTENT_TYPE, name: "Content-Type", value: "application/json" });
 export const getDefaultHeaders = (authenticated?: boolean): PewPewHeader[] => [
   ...(authenticated ? [getAuthorizationHeader()] : []),
   getAcceptLanguageHeader(),
